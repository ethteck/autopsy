--- conflicted
+++ resolved
@@ -167,7 +167,6 @@
         private final String DB_NAMES_REGEX = "[a-z][a-z0-9_]*";
 
         /**
-<<<<<<< HEAD
          * 
          * @param id            Unique ID for this Correlation Type
          * @param displayName   Name of this type displayed in the UI.
@@ -176,15 +175,6 @@
          *                      lowercase letters, numbers, and '_' characters.
          * @param supported     Is this Type currently supported
          * @param enabled       Is this Type currentl enabled.
-=======
-         *
-         * @param id          Unique ID for this Correlation Type
-         * @param displayName Name of this type displayed in the UI.
-         * @param dbTableName Central Repository db table where data of this
-         *                    type is stored
-         * @param supported   Is this Type currently supported
-         * @param enabled     Is this Type currentl enabled.
->>>>>>> e64514aa
          */
         public Type(int id, String displayName, String dbTableName, Boolean supported, Boolean enabled) throws EamDbException {
             this.id = id;
@@ -199,7 +189,6 @@
 
         /**
          * Constructior for custom types where we do not know the Type ID until
-<<<<<<< HEAD
          * the row has been entered into the correlation_types table
          * in the Central Repository.
          * 
@@ -209,16 +198,6 @@
          *                      lowercase letters, numbers, and '_' characters.
          * @param supported     Is this Type currently supported
          * @param enabled       Is this Type currentl enabled.
-=======
-         * the row has been entered into the correlation_types table in the
-         * Central Repository.
-         *
-         * @param displayName Name of this type displayed in the UI.
-         * @param dbTableName Central Repository db table where data of this
-         *                    type is stored
-         * @param supported   Is this Type currently supported
-         * @param enabled     Is this Type currentl enabled.
->>>>>>> e64514aa
          */
         public Type(String displayName, String dbTableName, Boolean supported, Boolean enabled) throws EamDbException {
             this(-1, displayName, dbTableName, supported, enabled);
@@ -342,7 +321,6 @@
         }
 
         /**
-<<<<<<< HEAD
          * To support having different database tables for each Type,
          * this field provides the prefix/suffix of the table name,
          * which allows us to automatically compute the table names
@@ -351,15 +329,6 @@
          * It is the prefix for the instances tables *_instances. (i.e. file_instances)
          * It is the suffix for the reference tables reference_*. (i.e. reference_file)
          * 
-=======
-         * To support having different database tables for each Type, this field
-         * provides the prefix/suffix of the table name, which allows us to
-         * automatically compute the table names and indicies.
-         *
-         * It is the prefix for the instances tables *_instances. It is the
-         * suffix for the reference tables reference_*.
-         *
->>>>>>> e64514aa
          * When custom Types are added in the future, they are already supported
          * by just giving the desired value for the table name for each custom
          * Type. Possibly having all custom Types use a common table name.
