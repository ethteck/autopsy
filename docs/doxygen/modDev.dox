--- conflicted
+++ resolved
@@ -17,11 +17,8 @@
 You can verify the module project is built for Java 1.6 by right clicking the project, choosing Properties, and checking that under Libraries the Java Platform is JDK 1.6 and under Sources the Source Level is 1.6.
 
 
-<<<<<<< HEAD
 \subsection mod_dev_setup_autopsy Setting up Development Environment
-=======
-\subsection mod_dev_setup_autopsy Autopsy as a Development Environment
->>>>>>> ee15ef9e
+
 
 To setup a module development environment for Autopsy, you must have either:
 \li Autopsy installed on your machine 
@@ -76,25 +73,16 @@
 
 \subsection mod_dev_services_dependency Adding a Dependency
 
-<<<<<<< HEAD
 You need to first add dependencies to your module import the relevant APIs needed for development of your module.
 Adding the dependency will also help to resolve the dependencies of your module at runtime and let the framework properly load your module.
 
-In the NetBeans, right click the module and go to Properties. 
+In NetBeans IDE, right click the module and go to Properties. 
 In the Libraries category, you can see the current dependencies your module has.
 
 To add a dependency on a module, click the Add button and either scroll through the list of available modules 
 or filter the modules by class, package name, path, or display name. 
 When the desired module is found, press OK and it will appear in the list of current dependencies.
-=======
-\section mod_dev_services Services
 
-In order to use Autopsy's services, each module with a desired service has to be added as a dependency to your module. After a dependency is added, you can import Autopsy's packages and utilize it's modules and methods. Some modules include specific services to help with third party module development.
-
-<!-- @@@ -->
-TODO: With the new module design, each new module should be dependent on core, right?  If so, that should be listed as a required step and the below section should be deprecated because this section should only be about core services. 
-
->>>>>>> ee15ef9e
 
 Currently you only need to specify Autopsy-Core as one of your module dependencies 
 - this will give you access to the Autopsy Framework API (such as interfaces and services) and allow for plugging-in your custom Ingest Modules, 
@@ -116,28 +104,17 @@
 Autopsy-Core module contains the core Autopsy application, and also the framework the application is built upon that other modules can use.
 Among the Core APIs there are general services available to the Autopsy modules.  The relevant packages include:
 
-<<<<<<< HEAD
-- org.sleuthkit.autopsy.casemodule.Case class - for the module to access Case data and subscribe to Case change events
+- org.sleuthkit.autopsy.casemodule.Case class - for the module to access Case data (TSK database) and subscribe to Case change events
 - org.sleuthkit.autopsy.coreutils package has classes providing utilities for getting access to Autopsy loggers, configuration persistance API,
 getting information about the Platform (such as locations of files and folders, info about the runtime environment), 
 extracting default settings files from the jar file to a user settings folder, etc.
 Relevant service classes are org.sleuthkit.autopsy.coreutils.Version, org.sleuthkit.autopsy.coreutils.PlatformUtil and ModuleSettings.
-=======
+
 TODO: Add additional info about service classes (log, Case, database, etc.)  Similar to the C++ section about services (http://sleuthkit.org/sleuthkit/docs/framework-docs/mod_devpage.html)
 
 TODO: Move the log content from the wiki (http://wiki.sleuthkit.org/index.php?title=Autopsy_3_Logging_and_Error_Checking) to here.
->>>>>>> ee15ef9e
 
-\ref IngestModuleServices provides a number of services specifically targeted towards ingest modules.
-
-To use it, a handle to IngestModuleServices singleton object should be retrieved in the module's \c init() method.  For example:
-\code
-IngestModuleServices services = IngestModuleServices.getDefault() 
-\endcode
-
-It is safe to store handle to services in your module private member variable.
-However, DO NOT initialize the services handle statically in the member variable declaration.  
-Use the init() method to do that to ensure proper order of initialization of the objects.
+Note: \ref IngestModuleServices provides services specifically for the ingest modules.
 
 
 \section mod_dev_configuration Making a Configuration Panel
@@ -181,7 +158,7 @@
 
 \section mod_dev_properties Saving Settings and Properties
 
-It is recommended to have the module settings persistant, so that when a change is made and Autopsy is re-opened 
+It is recommended to have the module settings persistent, so that when a change is made and Autopsy is re-opened 
 the user made changes remain effective and not reset back to defaults.
 Use org.sleuthkit.autopsy.coreutils.ModuleSettings class for saving and reading back settings for your module.
 
