--- conflicted
+++ resolved
@@ -106,57 +106,4 @@
                     MessageNotifyUtil.MessageType.ERROR);
         }
     }
-<<<<<<< HEAD
-
-    /**
-     * Listener to create/open and close Solr cores when cases are
-     * created/opened and closed.
-     */
-    static class CaseChangeListener implements PropertyChangeListener {
-
-        @Override
-        public void propertyChange(PropertyChangeEvent evt) {
-            if (evt.getPropertyName().equals(Case.Events.CURRENT_CASE.toString())) {
-                if (null != evt.getOldValue()) {
-                    /*
-                     * A case is being closed.
-                     */
-                    Case closedCase = (Case) evt.getOldValue();
-                    try {
-                        BlackboardResultWriter.stopAllWriters();
-                        /*
-                         * TODO (AUT-2084): The following code
-                         * KeywordSearch.CaseChangeListener gambles that any
-                         * BlackboardResultWriters (SwingWorkers) will complete
-                         * in less than roughly two seconds
-                         */
-                        Thread.sleep(2000);
-                        server.closeCore();
-                    } catch (Exception ex) {
-                        logger.log(Level.SEVERE, String.format("Failed to close core for %s", closedCase.getCaseDirectory()), ex); //NON-NLS
-                        if (RuntimeProperties.runningWithGUI()) {
-                            MessageNotifyUtil.Notify.error(NbBundle.getMessage(KeywordSearch.class, "KeywordSearch.closeCore.notification.msg"), ex.getMessage());
-                        }
-                    }
-                }
-
-                if (null != evt.getNewValue()) {
-                    /*
-                     * A case is being created/opened.
-                     */
-                    Case openedCase = (Case) evt.getNewValue();
-                    try {
-                        server.openCoreForCase(openedCase);
-                    } catch (Exception ex) {
-                        logger.log(Level.SEVERE, String.format("Failed to open or create core for %s", openedCase.getCaseDirectory()), ex); //NON-NLS
-                        if (RuntimeProperties.runningWithGUI()) {
-                            MessageNotifyUtil.Notify.error(NbBundle.getMessage(KeywordSearch.class, "KeywordSearch.openCore.notification.msg"), ex.getMessage());
-                        }
-                    }
-                }
-            }
-        }
-    }
-=======
->>>>>>> 9ab0a9c7
 }