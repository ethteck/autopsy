#Updated by build script
<<<<<<< HEAD
#Tue, 16 Apr 2019 18:40:18 +0200
=======
#Mon, 29 Apr 2019 15:00:12 +0200
>>>>>>> e6a26a9f
CTL_MainWindow_Title=Autopsy 4.11.0
CTL_MainWindow_Title_No_Project=Autopsy 4.11.0<|MERGE_RESOLUTION|>--- conflicted
+++ resolved
@@ -1,8 +1,4 @@
 #Updated by build script
-<<<<<<< HEAD
-#Tue, 16 Apr 2019 18:40:18 +0200
-=======
 #Mon, 29 Apr 2019 15:00:12 +0200
->>>>>>> e6a26a9f
 CTL_MainWindow_Title=Autopsy 4.11.0
 CTL_MainWindow_Title_No_Project=Autopsy 4.11.0