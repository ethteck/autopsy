--- conflicted
+++ resolved
@@ -1,8 +1,3 @@
 #Updated by build script
-<<<<<<< HEAD
-#Sun, 01 Dec 2019 15:04:05 +0900
-=======
-#Sun, 01 Dec 2019 16:30:34 +0900
->>>>>>> 746d46df
 CTL_MainWindow_Title=Autopsy 4.13.0
 CTL_MainWindow_Title_No_Project=Autopsy 4.13.0