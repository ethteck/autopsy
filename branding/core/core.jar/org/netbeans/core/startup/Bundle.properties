--- conflicted
+++ resolved
@@ -1,9 +1,5 @@
 #Updated by build script
-<<<<<<< HEAD
-#Sun, 01 Dec 2019 16:23:06 +0900
-=======
 #Sun, 01 Dec 2019 16:30:34 +0900
->>>>>>> 477a3c0a
 LBL_splash_window_title=Starting Autopsy
 SPLASH_HEIGHT=314
 SPLASH_WIDTH=538
