/*
 * Autopsy Forensic Browser
 *
 * Copyright 2013 Basis Technology Corp.
 * Contact: carrier <at> sleuthkit <dot> org
 *
 * Licensed under the Apache License, Version 2.0 (the "License");
 * you may not use this file except in compliance with the License.
 * You may obtain a copy of the License at
 *
 *     http://www.apache.org/licenses/LICENSE-2.0
 *
 * Unless required by applicable law or agreed to in writing, software
 * distributed under the License is distributed on an "AS IS" BASIS,
 * WITHOUT WARRANTIES OR CONDITIONS OF ANY KIND, either express or implied.
 * See the License for the specific language governing permissions and
 * limitations under the License.
 */
package org.sleuthkit.autopsy.imagegallery;

import com.google.common.cache.Cache;
import com.google.common.cache.CacheBuilder;
import com.google.common.cache.CacheLoader;
import com.google.common.util.concurrent.UncheckedExecutionException;
import java.awt.image.BufferedImage;
import java.io.File;
import java.io.IOException;
import java.net.MalformedURLException;
import java.util.Optional;
import java.util.concurrent.ExecutionException;
import java.util.concurrent.TimeUnit;
import java.util.function.Function;
import java.util.logging.Level;
import javafx.embed.swing.SwingFXUtils;
import javafx.scene.image.Image;
<<<<<<< HEAD
=======
import javafx.scene.image.WritableImage;
>>>>>>> 19d525e8
import javax.annotation.Nullable;
import javax.imageio.ImageIO;
import org.openide.util.Exceptions;
import org.sleuthkit.autopsy.coreutils.ImageUtils;
import org.sleuthkit.autopsy.coreutils.Logger;
import org.sleuthkit.autopsy.imagegallery.datamodel.DrawableFile;
<<<<<<< HEAD
import org.sleuthkit.datamodel.ReadContentInputStream;
=======
import org.sleuthkit.autopsy.imagegallery.gui.Toolbar;
>>>>>>> 19d525e8
import org.sleuthkit.datamodel.TskCoreException;

/** Singleton to manage creation and access of icons. Keeps a cache in memory of
 * most recently used icons, and a disk cache of all icons.
 *
 * TODO: this was only a singleton for convenience, convert this to
 * non-singleton class -jm?
 */
public enum ThumbnailCache {

    instance;

<<<<<<< HEAD
    /** save thumbnails to disk as this format */
    private static final String FORMAT = "png";
    private static final int MAX_THUMBNAIL_SIZE = 300;
=======
    private static final int MAX_ICON_SIZE = 300;
>>>>>>> 19d525e8

    private static final Logger LOGGER = Logger.getLogger(ThumbnailCache.class.getName());

    /** in memory cache. keeps at most 1000 items each for up to 10 minutes.
     * items may be garbage collected if there are no strong references to them.
     */
    private final Cache<Long, Optional<Image>> cache = CacheBuilder.newBuilder()
            .maximumSize(1000)
            .softValues()
            .expireAfterAccess(10, TimeUnit.MINUTES).build();

    public static ThumbnailCache getDefault() {
        return instance;
    }

<<<<<<< HEAD
=======
    /** currently desired icon size. is bound in {@link Toolbar} */
    public final SimpleIntegerProperty iconSize = new SimpleIntegerProperty(200);

>>>>>>> 19d525e8
    /**
     * Clear out the cache between cases
     */
    public final void clearCache() {
        cache.invalidateAll();
    }

    /** get the cached thumbnail for the given file or generate a new one if
     * needed
     *
     * @param file
     *
     * @return a thumbnail for the given file, returns null if the thumbnail
     *         could not be generated
     */
    @Nullable
    public Image get(DrawableFile<?> file) {
        try {
            return cache.get(file.getId(), () -> load(file)).orElse(null);
        } catch (UncheckedExecutionException | CacheLoader.InvalidCacheLoadException | ExecutionException ex) {
            LOGGER.log(Level.WARNING, "failed to load icon for file: " + file.getName(), ex.getCause());
            return null;
        }
    }

    @Nullable
    public Image get(Long fileID) {
        try {
            return get(ImageGalleryController.getDefault().getFileFromId(fileID));
        } catch (TskCoreException ex) {
            LOGGER.log(Level.WARNING, "failed to load icon for file id : " + fileID, ex.getCause());
            return null;
        }
    }

    /**
     * load a thumbnail from the disk based cache for the given file, or
     * generate and save a new thumbnail if one doesn't already exist
     *
     * @param file the DrawableFile to load a thumbnail of
     *
     * @return an (possibly empty) optional containing a thumbnail
     */
    private Optional<Image> load(DrawableFile<?> file) {
<<<<<<< HEAD

        if (FileTypeUtils.isGIF(file)) {
            //directly read gif to preserve potential animation,
            //NOTE: not saved to disk!
            return Optional.of(new Image(new BufferedInputStream(new ReadContentInputStream(file.getAbstractFile())), MAX_THUMBNAIL_SIZE, MAX_THUMBNAIL_SIZE, true, true));
        }

        Image thumbnail;
=======
>>>>>>> 19d525e8

        BufferedImage thumbnail;
        try {
<<<<<<< HEAD
            thumbnail = getCacheFile(file.getId()).map(new Function<File, Image>() {
                @Override
                public Image apply(File cachFile) {
=======
            thumbnail = getCacheFile(file).map(new Function<File, BufferedImage>() {
                @Override
                public BufferedImage apply(File cachFile) {
>>>>>>> 19d525e8
                    if (cachFile.exists()) {
                        // If a thumbnail file is already saved locally, load it
                        try {
                            BufferedImage read = ImageIO.read(cachFile);
<<<<<<< HEAD
                            if (read.getWidth() < MAX_THUMBNAIL_SIZE) {
                                return SwingFXUtils.toFXImage(read, null);
=======
                            if (read.getWidth() == MAX_ICON_SIZE) {
                                return read;
>>>>>>> 19d525e8
                            }
                        } catch (MalformedURLException ex) {
                            LOGGER.log(Level.WARNING, "Unable to parse cache file path..");
                        } catch (IOException ex) {
                            Exceptions.printStackTrace(ex);
                        }
                    }
                    return null;
                }
<<<<<<< HEAD
            }).orElse(null);
=======
            }).orElseGet(() -> {
                return (BufferedImage) ImageUtils.getThumbnail(file.getAbstractFile(), MAX_ICON_SIZE);
            });
>>>>>>> 19d525e8

        } catch (IllegalStateException e) {
            LOGGER.log(Level.WARNING, "can't load icon when no case is open");
            return Optional.empty();
        }
        WritableImage jfxthumbnail;
        if (thumbnail == ImageUtils.getDefaultThumbnail()) {
            jfxthumbnail = null // if we go the default icon, ignore it
                    ;
        } else {
            jfxthumbnail = SwingFXUtils.toFXImage(thumbnail, null);
        }

        return Optional.ofNullable(jfxthumbnail); //return icon, or null if generation failed
    }

    /**
     * get a File to store the cached icon in.
     *
     * @param id the obj id of the file to get a cache file for
     *
     * @return a Optional containing a File to store the cahced icon in or an
     *         empty optional if there was a problem.
     */
    private static Optional<File> getCacheFile(DrawableFile<?> file) {
        try {
<<<<<<< HEAD
            return Optional.of(ImageUtils.getFile(id));
=======
            return Optional.of(ImageUtils.getCachedThumbnailFile(file.getAbstractFile(), MAX_ICON_SIZE));
>>>>>>> 19d525e8
        } catch (IllegalStateException e) {
            LOGGER.log(Level.WARNING, "Failed to create cache file.{0}", e.getLocalizedMessage());
            return Optional.empty();
        }
    }
<<<<<<< HEAD

    /**
     * generate a new thumbnail for the given file and save it to the disk cache
     *
     * @param file
     *
     * @return the newly generated thumbnail {@link Image}, or {@code null} if a
     *         thumbnail could not be generated
     */
    @Nullable
    private Image generateAndSaveThumbnail(final DrawableFile<?> file) {
        final BufferedImage thumbnail = (BufferedImage) ImageUtils.getIcon(file.getAbstractFile(), MAX_THUMBNAIL_SIZE);
        return (thumbnail == ImageUtils.getDefaultIcon()) ? null : SwingFXUtils.toFXImage(thumbnail, null);
    }
=======
>>>>>>> 19d525e8
}<|MERGE_RESOLUTION|>--- conflicted
+++ resolved
@@ -1,7 +1,7 @@
 /*
  * Autopsy Forensic Browser
  *
- * Copyright 2013 Basis Technology Corp.
+ * Copyright 2013-15 Basis Technology Corp.
  * Contact: carrier <at> sleuthkit <dot> org
  *
  * Licensed under the Apache License, Version 2.0 (the "License");
@@ -23,6 +23,7 @@
 import com.google.common.cache.CacheLoader;
 import com.google.common.util.concurrent.UncheckedExecutionException;
 import java.awt.image.BufferedImage;
+import java.io.BufferedInputStream;
 import java.io.File;
 import java.io.IOException;
 import java.net.MalformedURLException;
@@ -31,23 +32,18 @@
 import java.util.concurrent.TimeUnit;
 import java.util.function.Function;
 import java.util.logging.Level;
+import javafx.beans.property.SimpleIntegerProperty;
 import javafx.embed.swing.SwingFXUtils;
 import javafx.scene.image.Image;
-<<<<<<< HEAD
-=======
 import javafx.scene.image.WritableImage;
->>>>>>> 19d525e8
 import javax.annotation.Nullable;
 import javax.imageio.ImageIO;
 import org.openide.util.Exceptions;
 import org.sleuthkit.autopsy.coreutils.ImageUtils;
 import org.sleuthkit.autopsy.coreutils.Logger;
 import org.sleuthkit.autopsy.imagegallery.datamodel.DrawableFile;
-<<<<<<< HEAD
+import org.sleuthkit.autopsy.imagegallery.gui.Toolbar;
 import org.sleuthkit.datamodel.ReadContentInputStream;
-=======
-import org.sleuthkit.autopsy.imagegallery.gui.Toolbar;
->>>>>>> 19d525e8
 import org.sleuthkit.datamodel.TskCoreException;
 
 /** Singleton to manage creation and access of icons. Keeps a cache in memory of
@@ -60,13 +56,7 @@
 
     instance;
 
-<<<<<<< HEAD
-    /** save thumbnails to disk as this format */
-    private static final String FORMAT = "png";
     private static final int MAX_THUMBNAIL_SIZE = 300;
-=======
-    private static final int MAX_ICON_SIZE = 300;
->>>>>>> 19d525e8
 
     private static final Logger LOGGER = Logger.getLogger(ThumbnailCache.class.getName());
 
@@ -82,12 +72,9 @@
         return instance;
     }
 
-<<<<<<< HEAD
-=======
     /** currently desired icon size. is bound in {@link Toolbar} */
     public final SimpleIntegerProperty iconSize = new SimpleIntegerProperty(200);
 
->>>>>>> 19d525e8
     /**
      * Clear out the cache between cases
      */
@@ -132,7 +119,6 @@
      * @return an (possibly empty) optional containing a thumbnail
      */
     private Optional<Image> load(DrawableFile<?> file) {
-<<<<<<< HEAD
 
         if (FileTypeUtils.isGIF(file)) {
             //directly read gif to preserve potential animation,
@@ -140,57 +126,38 @@
             return Optional.of(new Image(new BufferedInputStream(new ReadContentInputStream(file.getAbstractFile())), MAX_THUMBNAIL_SIZE, MAX_THUMBNAIL_SIZE, true, true));
         }
 
-        Image thumbnail;
-=======
->>>>>>> 19d525e8
-
-        BufferedImage thumbnail;
-        try {
-<<<<<<< HEAD
-            thumbnail = getCacheFile(file.getId()).map(new Function<File, Image>() {
-                @Override
-                public Image apply(File cachFile) {
-=======
-            thumbnail = getCacheFile(file).map(new Function<File, BufferedImage>() {
-                @Override
-                public BufferedImage apply(File cachFile) {
->>>>>>> 19d525e8
-                    if (cachFile.exists()) {
-                        // If a thumbnail file is already saved locally, load it
-                        try {
-                            BufferedImage read = ImageIO.read(cachFile);
-<<<<<<< HEAD
-                            if (read.getWidth() < MAX_THUMBNAIL_SIZE) {
-                                return SwingFXUtils.toFXImage(read, null);
-=======
-                            if (read.getWidth() == MAX_ICON_SIZE) {
-                                return read;
->>>>>>> 19d525e8
-                            }
-                        } catch (MalformedURLException ex) {
-                            LOGGER.log(Level.WARNING, "Unable to parse cache file path..");
-                        } catch (IOException ex) {
-                            Exceptions.printStackTrace(ex);
+        BufferedImage thumbnail = getCacheFile(file).map(new Function<File, BufferedImage>() {
+            @Override
+            public BufferedImage apply(File cachFile) {
+                if (cachFile.exists()) {
+                    // If a thumbnail file is already saved locally, load it
+                    try {
+                        BufferedImage read = ImageIO.read(cachFile);
+
+                        if (read.getWidth() < MAX_THUMBNAIL_SIZE) {
+                            return read;
+
                         }
+                    } catch (MalformedURLException ex) {
+                        LOGGER.log(Level.WARNING, "Unable to parse cache file path..");
+                    } catch (IOException ex) {
+                        Exceptions.printStackTrace(ex);
                     }
-                    return null;
                 }
-<<<<<<< HEAD
-            }).orElse(null);
-=======
-            }).orElseGet(() -> {
-                return (BufferedImage) ImageUtils.getThumbnail(file.getAbstractFile(), MAX_ICON_SIZE);
-            });
->>>>>>> 19d525e8
-
-        } catch (IllegalStateException e) {
-            LOGGER.log(Level.WARNING, "can't load icon when no case is open");
-            return Optional.empty();
-        }
+                return null;
+            }
+        }).orElseGet(() -> {
+            return (BufferedImage) ImageUtils.getThumbnail(file.getAbstractFile(), MAX_THUMBNAIL_SIZE);
+        });
+
+//        } catch (IllegalStateException e) {
+//            LOGGER.log(Level.WARNING, "can't load icon when no case is open");
+//            return Optional.empty();
+//        }
         WritableImage jfxthumbnail;
         if (thumbnail == ImageUtils.getDefaultThumbnail()) {
-            jfxthumbnail = null // if we go the default icon, ignore it
-                    ;
+            // if we go the default icon, ignore it
+            jfxthumbnail = null;
         } else {
             jfxthumbnail = SwingFXUtils.toFXImage(thumbnail, null);
         }
@@ -208,17 +175,13 @@
      */
     private static Optional<File> getCacheFile(DrawableFile<?> file) {
         try {
-<<<<<<< HEAD
-            return Optional.of(ImageUtils.getFile(id));
-=======
-            return Optional.of(ImageUtils.getCachedThumbnailFile(file.getAbstractFile(), MAX_ICON_SIZE));
->>>>>>> 19d525e8
+            return Optional.of(ImageUtils.getCachedThumbnailFile(file.getAbstractFile(), MAX_THUMBNAIL_SIZE));
+
         } catch (IllegalStateException e) {
             LOGGER.log(Level.WARNING, "Failed to create cache file.{0}", e.getLocalizedMessage());
             return Optional.empty();
         }
     }
-<<<<<<< HEAD
 
     /**
      * generate a new thumbnail for the given file and save it to the disk cache
@@ -233,6 +196,5 @@
         final BufferedImage thumbnail = (BufferedImage) ImageUtils.getIcon(file.getAbstractFile(), MAX_THUMBNAIL_SIZE);
         return (thumbnail == ImageUtils.getDefaultIcon()) ? null : SwingFXUtils.toFXImage(thumbnail, null);
     }
-=======
->>>>>>> 19d525e8
+
 }