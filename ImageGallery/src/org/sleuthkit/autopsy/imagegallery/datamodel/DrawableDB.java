--- conflicted
+++ resolved
@@ -349,11 +349,7 @@
             setPragmas();
 
         } catch (SQLException ex) {
-<<<<<<< HEAD
-            LOGGER.log(Level.SEVERE, "problem accessing  database", ex); //NON-NLS
-=======
-            LOGGER.log(Level.SEVERE, "problem accessing database", ex);
->>>>>>> 23a6618b
+            LOGGER.log(Level.SEVERE, "problem accessing database", ex); //NON-NLS
             return false;
         }
         try (Statement stmt = con.createStatement()) {
@@ -1032,69 +1028,12 @@
         return files;
     }
 
-<<<<<<< HEAD
-    public List<DrawableFile<?>> getFilesInGroup(GroupKey<?> key) throws TskCoreException {
-        List<DrawableFile<?>> files = new ArrayList<>();
-        dbReadLock();
-        try {
-            PreparedStatement statement = null;
-
-            /*
-             * I hate this! not flexible/generic/maintainable we could have the
-             * DrawableAttribute provide/create/configure the correct statement
-             * but they shouldn't be coupled like that -jm
-             */
-            switch (key.getAttribute().attrName) {
-                case CATEGORY:
-                    return getFilesWithCategory((Category) key.getValue());
-                default:
-                    statement = getGroupStatment(key.getAttribute());
-            }
-
-            statement.setObject(1, key.getValue());
-
-            try (ResultSet valsResults = statement.executeQuery()) {
-                while (valsResults.next()) {
-                    files.add(getFileFromID(valsResults.getLong(OBJ_ID), valsResults.getBoolean(ANALYZED)));
-                }
-            }
-        } catch (SQLException ex) {
-            LOGGER.log(Level.WARNING, "failed to get file for group:" + key.getAttribute() + " == " + key.getValue(), ex); //NON-NLS
-        } finally {
-            dbReadUnlock();
-        }
-
-        return files;
-    }
-
-=======
->>>>>>> 23a6618b
     private void closeStatements() throws SQLException {
         for (PreparedStatement pStmt : preparedStatements) {
             pStmt.close();
         }
     }
 
-<<<<<<< HEAD
-    public List<DrawableFile<?>> getFilesWithCategory(Category cat) throws TskCoreException, IllegalArgumentException {
-        try {
-            List<DrawableFile<?>> files = new ArrayList<>();
-            List<ContentTag> contentTags = controller.getTagsManager().getContentTagsByTagName(controller.getTagsManager().getTagName(cat));
-            for (ContentTag ct : contentTags) {
-                if (ct.getContent() instanceof AbstractFile) {
-                    files.add(DrawableFile.create((AbstractFile) ct.getContent(), isFileAnalyzed(ct.getContent().getId()),
-                            isVideoFile((AbstractFile) ct.getContent())));
-                }
-            }
-            return files;
-        } catch (TskCoreException ex) {
-            LOGGER.log(Level.WARNING, "TSK error getting files in Category:" + cat.getDisplayName(), ex); //NON-NLS
-            throw ex;
-        }
-    }
-
-=======
->>>>>>> 23a6618b
     private PreparedStatement getGroupStatment(DrawableAttribute<?> groupBy) {
         return groupStatementMap.get(groupBy);
 
