--- conflicted
+++ resolved
@@ -207,25 +207,7 @@
      *         mimetype could not be detected.
      */
     static Optional<Boolean> hasDrawableMimeType(AbstractFile file) throws TskCoreException {
-<<<<<<< HEAD
         return getMimeType(file).map(FileTypeUtils::isDrawableMimeType);
-=======
-
-        final FileTypeDetector fileTypeDetector = getFileTypeDetector();
-        if (nonNull(fileTypeDetector)) {
-            String mimeType = fileTypeDetector.getFileType(file);
-            if (isNull(mimeType)) {
-                return Optional.empty();
-            } else {
-                mimeType = mimeType.toLowerCase();
-                return Optional.of(mimeType.startsWith("image/") //NON-NLS
-                        || mimeType.startsWith("video/") //NON-NLS
-                        || supportedMimeTypes.contains(mimeType));
-            }
-        }
-
-        return Optional.empty();
->>>>>>> d0cf0591
     }
 
     /**
@@ -239,7 +221,6 @@
      */
     public static boolean isVideoFile(AbstractFile file) {
         try {
-<<<<<<< HEAD
             return getMimeType(file)
                     .map(String::toLowerCase)
                     .map(mimeType ->
@@ -248,18 +229,6 @@
                     .orElseGet(() -> FileTypeUtils.videoExtensions.contains(file.getNameExtension()));
         } catch (TskCoreException ex) {
             return FileTypeUtils.videoExtensions.contains(file.getNameExtension());
-=======
-            final FileTypeDetector fileTypeDetector = getFileTypeDetector();
-            if (nonNull(fileTypeDetector)) {
-                String mimeType = fileTypeDetector.getFileType(file);
-                if (nonNull(mimeType)) {
-                    mimeType = mimeType.toLowerCase();
-                    return mimeType.startsWith("video/") || videoMimeTypes.contains(mimeType); //NON-NLS
-                }
-            }
-        } catch (TskCoreException ex) {
-            LOGGER.log(Level.INFO, "failed to get mime type for " + file.getName(), ex); //NON-NLS
->>>>>>> d0cf0591
         }
     }
 }