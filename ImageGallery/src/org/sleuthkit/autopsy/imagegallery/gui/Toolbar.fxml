--- conflicted
+++ resolved
@@ -23,13 +23,8 @@
       </labelFor>
     </Label>
     <fx:reference source="groupByBox" />
-<<<<<<< HEAD
-    <Region prefHeight="-1.0" prefWidth="20.0" />
+    <Region prefHeight="-1.0" prefWidth="10.0" />
     <Label fx:id="sortByLabel" text="Sort By:">
-=======
-    <Region prefHeight="-1.0" prefWidth="10.0" />
-    <Label text="Sort By:">
->>>>>>> c937957c
       <labelFor>
         <ComboBox fx:id="sortByBox" />
       </labelFor>
@@ -65,32 +60,9 @@
       </children>
     </HBox>
     <Separator orientation="VERTICAL" prefHeight="-1.0" prefWidth="20.0" />
-<<<<<<< HEAD
-    <CheckBox fx:id="onlyAnalyzedCheckBox" allowIndeterminate="false" indeterminate="false" mnemonicParsing="false" prefWidth="16.0" selected="true" text="only analyzed groups" underline="false" visible="false" />
-    <Label fx:id="applyToGroupLabel" contentDisplay="RIGHT" text="Apply to Group:" textOverrun="ELLIPSIS" />
-    <SplitMenuButton id="tagSplitMenu" fx:id="tagGroupMenuButton" disable="true" mnemonicParsing="false" text="Follow Up" textOverrun="ELLIPSIS">
-      <items>
-        <MenuItem mnemonicParsing="false" text="Action 1" />
-        <MenuItem mnemonicParsing="false" text="Action 2" />
-      </items>
-    </SplitMenuButton>
-    <SplitMenuButton id="catSplitMenu" fx:id="catGroupMenuButton" disable="true" mnemonicParsing="false" text="Cat-0">
-      <items>
-        <MenuItem mnemonicParsing="false" text="Action 1" />
-        <MenuItem mnemonicParsing="false" text="Action 2" />
-      </items>
-    </SplitMenuButton>
-    <Separator orientation="VERTICAL" prefHeight="-1.0" prefWidth="20.0" />
-    <Label fx:id="thumbnailSizeLabel" text="Thumbnail Size (px):">
-      <labelFor>
-        <Slider fx:id="sizeSlider" blockIncrement="100.0" majorTickUnit="100.0" max="300.0" min="100.0" minorTickCount="0" orientation="HORIZONTAL" prefHeight="-1.0" showTickLabels="true" showTickMarks="true" snapToTicks="true" value="100.0" />
-      </labelFor>
-    </Label>
-    <fx:reference source="sizeSlider" />
-=======
       <HBox alignment="CENTER" spacing="5.0">
          <children>
-            <Label text="Tag Group's Files:">
+            <Label fx:id="tagImageViewLabel" text="Tag Group's Files:">
                <graphic>
                   <ImageView fitHeight="16.0" fitWidth="16.0" pickOnBounds="true" preserveRatio="true">
                      <image>
@@ -109,7 +81,7 @@
       </HBox>
       <HBox alignment="CENTER" spacing="5.0">
          <children>
-            <Label text="Categorize Group's Files:">
+            <Label fx:id="categoryImageViewLabel" text="Categorize Group's Files:">
                <graphic>
                   <ImageView fitHeight="16.0" fitWidth="16.0" mouseTransparent="true" pickOnBounds="true" preserveRatio="true">
                      <image>
@@ -129,7 +101,7 @@
     <Separator orientation="VERTICAL" prefHeight="-1.0" prefWidth="20.0" />
       <HBox alignment="CENTER" spacing="5.0">
          <children>
-          <Label text="Thumbnail Size (px):">
+          <Label fx:id="thumbnailSizeLabel" text="Thumbnail Size (px):">
             <labelFor>
               <Slider fx:id="sizeSlider" blockIncrement="100.0" majorTickUnit="100.0" max="300.0" min="100.0" minorTickCount="0" orientation="HORIZONTAL" prefHeight="-1.0" showTickLabels="true" showTickMarks="true" snapToTicks="true" value="100.0" />
             </labelFor>
@@ -137,6 +109,5 @@
           <fx:reference source="sizeSlider" />
          </children>
       </HBox>
->>>>>>> c937957c
   </items>
 </fx:root>