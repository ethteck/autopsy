/*
 * Autopsy
 *
 * Copyright 2019 Basis Technology Corp.
 * Contact: carrier <at> sleuthkit <dot> org
 *
 * Licensed under the Apache License, Version 2.0 (the "License");
 * you may not use this file except in compliance with the License.
 * You may obtain a copy of the License at
 *
 *     http://www.apache.org/licenses/LICENSE-2.0
 *
 * Unless required by applicable law or agreed to in writing, software
 * distributed under the License is distributed on an "AS IS" BASIS,
 * WITHOUT WARRANTIES OR CONDITIONS OF ANY KIND, either express or implied.
 * See the License for the specific language governing permissions and
 * limitations under the License.
 */
package org.sleuthkit.autopsy.logicalimager.dsp;

import java.io.BufferedReader;
import java.io.File;
import java.io.FileInputStream;
import java.io.IOException;
import java.io.InputStreamReader;
import java.nio.file.Path;
import java.nio.file.Paths;
import java.util.ArrayList;
import java.util.Collection;
import java.util.HashMap;
import java.util.List;
import java.util.Map;
import java.util.logging.Level;
import org.apache.commons.io.FileUtils;
import org.openide.util.NbBundle.Messages;
import org.sleuthkit.autopsy.casemodule.Case;
import org.sleuthkit.autopsy.casemodule.NoCurrentCaseException;
import org.sleuthkit.autopsy.corecomponentinterfaces.DataSourceProcessorCallback;
import org.sleuthkit.autopsy.corecomponentinterfaces.DataSourceProcessorProgressMonitor;
import org.sleuthkit.autopsy.coreutils.Logger;
import org.sleuthkit.autopsy.datamodel.utils.LocalFileImporter;
import org.sleuthkit.datamodel.AbstractFile;
import org.sleuthkit.datamodel.Blackboard;
import org.sleuthkit.datamodel.BlackboardArtifact;
import org.sleuthkit.datamodel.BlackboardAttribute;
import org.sleuthkit.datamodel.Content;
import org.sleuthkit.datamodel.LocalFilesDataSource;
import org.sleuthkit.datamodel.SleuthkitCase;
import org.sleuthkit.datamodel.TskCoreException;

/**
 * A runnable that - copy the logical image folder to a destination folder - add
 * SearchResults.txt and users.txt files to report - add an image data source to the
 * case database.
 */
final class AddLogicalImageTask implements Runnable {

    private final static Logger LOGGER = Logger.getLogger(AddLogicalImageTask.class.getName());
    private final static String SEARCH_RESULTS_TXT = "SearchResults.txt"; //NON-NLS
    private final static String USERS_TXT = "users.txt"; //NON-NLS
    private final static String MODULE_NAME = "Logical Imager"; //NON-NLS
    private final static String ROOT_STR = "root"; // NON-NLS
    private final static String VHD_EXTENSION = ".vhd"; // NON-NLS
    private final String deviceId;
    private final String timeZone;
    private final File src;
    private final File dest;
    private final DataSourceProcessorCallback callback;
    private final DataSourceProcessorProgressMonitor progressMonitor;
    private final Blackboard blackboard;
    private final Case currentCase;
    
    private volatile boolean cancelled;
<<<<<<< HEAD
    private boolean addingInterestingFiles;
    private AddMultipleImageTask addMultipleImageTask;
    private Thread multipleImageThread;
    private boolean createVHD;
    
=======

>>>>>>> db7be40d
    AddLogicalImageTask(String deviceId,
            String timeZone,
            File src, File dest,
            DataSourceProcessorProgressMonitor progressMonitor,
            DataSourceProcessorCallback callback
    ) throws NoCurrentCaseException {
        this.deviceId = deviceId;
        this.timeZone = timeZone;
        this.src = src;
        this.dest = dest;
        this.progressMonitor = progressMonitor;
        this.callback = callback;
        this.currentCase = Case.getCurrentCase();
        this.blackboard = this.currentCase.getServices().getArtifactsBlackboard();
    }

    /**
     * Add SearchResults.txt and users.txt to the case
     * report Adds the image to the case database.
     */
    @Messages({
        "# {0} - src", "# {1} - dest", "AddLogicalImageTask.copyingImageFromTo=Copying image from {0} to {1}",
        "AddLogicalImageTask.doneCopying=Done copying",
        "# {0} - src", "# {1} - dest", "AddLogicalImageTask.failedToCopyDirectory=Failed to copy directory {0} to {1}",
        "# {0} - file", "AddLogicalImageTask.addingToReport=Adding {0} to report",
        "# {0} - file", "AddLogicalImageTask.doneAddingToReport=Done adding {0} to report",
        "AddLogicalImageTask.ingestionCancelled=Ingestion cancelled",
        "# {0} - file", "AddLogicalImageTask.failToGetCanonicalPath=Fail to get canonical path for {0}",
        "# {0} - sparseImageDirectory", "AddLogicalImageTask.directoryDoesNotContainSparseImage=Directory {0} does not contain any images",
        "AddLogicalImageTask.noCurrentCase=No current case",
        "AddLogicalImageTask.addingInterestingFiles=Adding search results as interesting files",
        "AddLogicalImageTask.doneAddingInterestingFiles=Done adding search results as interesting files",
        "# {0} - SearchResults.txt", "# {1} - directory", "AddLogicalImageTask.cannotFindFiles=Cannot find {0} in {1}",
        "# {0} - reason", "AddLogicalImageTask.failedToAddInterestingFiles=Failed to add interesting files: {0}",
        "AddLogicalImageTask.addingExtractedFiles=Adding extracted files",
        "AddLogicalImageTask.doneAddingExtractedFiles=Done adding extracted files",
    })
    @Override
    public void run() {
        List<String> errorList = new ArrayList<>();
        List<Content> emptyDataSources = new ArrayList<>();

        try {
            progressMonitor.setProgressText(Bundle.AddLogicalImageTask_copyingImageFromTo(src.toString(), dest.toString()));
            FileUtils.copyDirectory(src, dest);
            progressMonitor.setProgressText(Bundle.AddLogicalImageTask_doneCopying());
        } catch (IOException ex) {
            // Copy directory failed
            String msg = Bundle.AddLogicalImageTask_failedToCopyDirectory(src.toString(), dest.toString());
            errorList.add(msg);
        }

        // Add the SearchResults.txt and users.txt to the case report
        String resultsFilename;
        if (Paths.get(dest.toString(), SEARCH_RESULTS_TXT).toFile().exists()) {
            resultsFilename = SEARCH_RESULTS_TXT;
        } else {
            errorList.add(Bundle.AddLogicalImageTask_cannotFindFiles(SEARCH_RESULTS_TXT, dest.toString()));
            callback.done(DataSourceProcessorCallback.DataSourceProcessorResult.CRITICAL_ERRORS, errorList, emptyDataSources);
            return;
<<<<<<< HEAD
=======
        }

        if (cancelled) {
            return;
>>>>>>> db7be40d
        }

        progressMonitor.setProgressText(Bundle.AddLogicalImageTask_addingToReport(resultsFilename));
        String status = addReport(Paths.get(dest.toString(), resultsFilename), resultsFilename + " " + src.getName());
        if (status != null) {
            errorList.add(status);
            callback.done(DataSourceProcessorCallback.DataSourceProcessorResult.CRITICAL_ERRORS, errorList, emptyDataSources);
            return;
        }
        progressMonitor.setProgressText(Bundle.AddLogicalImageTask_doneAddingToReport(resultsFilename));

        progressMonitor.setProgressText(Bundle.AddLogicalImageTask_addingToReport(USERS_TXT));
        status = addReport(Paths.get(dest.toString(), USERS_TXT), USERS_TXT + " " + src.getName());
        if (status != null) {
            errorList.add(status);
            callback.done(DataSourceProcessorCallback.DataSourceProcessorResult.CRITICAL_ERRORS, errorList, emptyDataSources);
            return;
        }
        progressMonitor.setProgressText(Bundle.AddLogicalImageTask_doneAddingToReport(USERS_TXT));

        // Get all VHD files in the dest directory
        List<String> imagePaths = new ArrayList<>();
        for (File f : dest.listFiles()) {
            if (f.getName().endsWith(VHD_EXTENSION)) {
                try {
                    imagePaths.add(f.getCanonicalPath());
                } catch (IOException ioe) {
                    String msg = Bundle.AddLogicalImageTask_failToGetCanonicalPath(f.getName());
                    errorList.add(msg);
                    callback.done(DataSourceProcessorCallback.DataSourceProcessorResult.CRITICAL_ERRORS, errorList, emptyDataSources);
                    return;
                }
            }
        }

<<<<<<< HEAD
        addMultipleImageTask = null;
        AddDataSourceCallback privateCallback = null;
        List<Content> newDataSources = new ArrayList<>();
        
        if (imagePaths.isEmpty()) {
            createVHD = false;
            // No VHD in src directory, try ingest the root directory as local files
=======
        AddMultipleImageTask addMultipleImageTask = null;
        List<Content> newDataSources = new ArrayList<>();
        boolean createVHD;
        
        if (imagePaths.isEmpty()) {
            createVHD = false;
            // No VHD in src directory, try ingest the root directory using Logical File Set
>>>>>>> db7be40d
            File root = Paths.get(dest.toString(), ROOT_STR).toFile();
            if (root.exists() && root.isDirectory()) {
                imagePaths.add(root.getAbsolutePath());
            } else {
                String msg = Bundle.AddLogicalImageTask_directoryDoesNotContainSparseImage(dest);
                errorList.add(msg);
                callback.done(DataSourceProcessorCallback.DataSourceProcessorResult.CRITICAL_ERRORS, errorList, emptyDataSources);
                return;
            }

            try {
                progressMonitor.setProgressText(Bundle.AddLogicalImageTask_addingExtractedFiles());
                addExtractedFiles(dest, Paths.get(dest.toString(), resultsFilename), newDataSources);
                progressMonitor.setProgressText(Bundle.AddLogicalImageTask_doneAddingExtractedFiles());
<<<<<<< HEAD
            } catch (TskCoreException ex) {
=======
            } catch (IOException | TskCoreException ex) {
>>>>>>> db7be40d
                errorList.add(ex.getMessage());
                LOGGER.log(Level.SEVERE, String.format("Failed to add datasource: %s", ex.getMessage()), ex); // NON-NLS
                callback.done(DataSourceProcessorCallback.DataSourceProcessorResult.CRITICAL_ERRORS, errorList, emptyDataSources);
                return;
            }
        } else {
            createVHD = true;
            // ingest the VHDs
            try {
<<<<<<< HEAD
                privateCallback = new AddDataSourceCallback();
                addMultipleImageTask = new AddMultipleImageTask(deviceId, imagePaths, timeZone , progressMonitor, privateCallback);
                multipleImageThread = new Thread(addMultipleImageTask);
                multipleImageThread.start();
=======
                addMultipleImageTask = new AddMultipleImageTask(deviceId, imagePaths, timeZone , progressMonitor, callback);
                addMultipleImageTask.run();
                if (addMultipleImageTask.getResult() == DataSourceProcessorCallback.DataSourceProcessorResult.CRITICAL_ERRORS) {
                    callback.done(addMultipleImageTask.getResult(), addMultipleImageTask.getErrorMessages(), addMultipleImageTask.getNewDataSources());
                    return;
                }
>>>>>>> db7be40d
            } catch (NoCurrentCaseException ex) {
                String msg = Bundle.AddLogicalImageTask_noCurrentCase();
                errorList.add(msg);
                callback.done(DataSourceProcessorCallback.DataSourceProcessorResult.CRITICAL_ERRORS, errorList, emptyDataSources);
                return;
            }
        }

        try {
            if (createVHD) {
                // Wait for addMultipleImageTask to finish, via its privateCallback
                while (privateCallback.isInProgress()) {
                    try {
                        Thread.sleep(1000);
                    } catch (InterruptedException ex) {
                        // Got the addMultipleImageTask stop (cancel)
                        LOGGER.log(Level.INFO, "AddMultipleImageTask interrupted", ex); // NON-NLS
                        // now wait for addMultipleImageTask to revert and finally callback
                        while (privateCallback.isInProgress()) {
                            try {
                                Thread.sleep(1000);
                            } catch (InterruptedException ex2) {
                                LOGGER.log(Level.INFO, "AddMultipleImageTask interrupted 2", ex2); // NON-NLS
                            }
                        }
                    }
                }
                // TODO: Delete destination directory when 5453 (VHD file is not closed upon revert) is fixed.
                // if (cancelled) {
                //     deleteDestinationDirectory();
                // }
                if (privateCallback.getResult() == DataSourceProcessorCallback.DataSourceProcessorResult.CRITICAL_ERRORS) {
                    // bait out
                    callback.done(privateCallback.getResult(), privateCallback.getErrorMessages(), privateCallback.getNewDataSources());
                    return;
                }
            }
            progressMonitor.setProgressText(Bundle.AddLogicalImageTask_addingInterestingFiles());
<<<<<<< HEAD
            addingInterestingFiles = true;
            addInterestingFiles(dest, Paths.get(dest.toString(), resultsFilename), createVHD);
            progressMonitor.setProgressText(Bundle.AddLogicalImageTask_doneAddingInterestingFiles());
            if (addMultipleImageTask != null && privateCallback != null) {
                callback.done(privateCallback.getResult(), privateCallback.getErrorMessages(), privateCallback.getNewDataSources());
=======
            addInterestingFiles(dest, Paths.get(dest.toString(), resultsFilename), createVHD);
            progressMonitor.setProgressText(Bundle.AddLogicalImageTask_doneAddingInterestingFiles());
            if (addMultipleImageTask != null) {
                callback.done(addMultipleImageTask.getResult(), addMultipleImageTask.getErrorMessages(), addMultipleImageTask.getNewDataSources());
>>>>>>> db7be40d
            } else {
                callback.done(DataSourceProcessorCallback.DataSourceProcessorResult.NO_ERRORS, errorList, newDataSources);
            }
        } catch (IOException | TskCoreException ex) {
            errorList.add(Bundle.AddLogicalImageTask_failedToAddInterestingFiles(ex.getMessage()));
            LOGGER.log(Level.SEVERE, "Failed to add interesting files", ex); // NON-NLS
            callback.done(DataSourceProcessorCallback.DataSourceProcessorResult.NONCRITICAL_ERRORS, errorList, emptyDataSources);
        }
    }

    /**
     * Add a file specified by the reportPath to the case report.
     *
     * @param reportPath Path to the report to be added
     * @param reportName Name associated the report
     *
     * @returns null if success, or exception message if failure
     *
     */
    @Messages({
        "# {0} - file", "# {1} - exception message", "AddLogicalImageTask.failedToAddReport=Failed to add report {0}. Reason= {1}"
    })
    private String addReport(Path reportPath, String reportName) {
        if (!reportPath.toFile().exists()) {
            return null; // if the reportPath doesn't exist, just ignore it.
        }
        try {
            Case.getCurrentCase().addReport(reportPath.toString(), "LogicalImager", reportName); //NON-NLS
            return null;
        } catch (TskCoreException ex) {
            String msg = Bundle.AddLogicalImageTask_failedToAddReport(reportPath.toString(), ex.getMessage());
            LOGGER.log(Level.SEVERE, String.format("Failed to add report %s. Reason= %s", reportPath.toString(), ex.getMessage()), ex); // NON-NLS
            return msg;
        }
    }

    /**
     * Attempts to cancel the processing of the input image files. May result in
     * partial processing of the input.
     */
    void cancelTask() {
        LOGGER.log(Level.WARNING, "AddLogicalImageTask cancelled, processing may be incomplete"); // NON-NLS
        cancelled = true;
<<<<<<< HEAD
        if (addMultipleImageTask != null) {
            multipleImageThread.interrupt();
            addMultipleImageTask.cancelTask();
        }
        if (!createVHD && !addingInterestingFiles) {
            // Don't delete destination directory once we started adding interesting files.
            // At this point the database and destination directory are complete.
            deleteDestinationDirectory();
        }
=======
>>>>>>> db7be40d
    }

    private Map<String, Long> imagePathsToDataSourceObjId(Map<Long, List<String>> imagePaths) {
        Map<String, Long> imagePathToObjIdMap = new HashMap<>();
        for (Map.Entry<Long, List<String>> entry : imagePaths.entrySet()) {
            Long key = entry.getKey();
            List<String> names = entry.getValue();
            for (String name : names) {
                imagePathToObjIdMap.put(name, key);
            }
        }
        return imagePathToObjIdMap;
    }

    @Messages({
        "# {0} - line number", "# {1} - fields length", "# {2} - expected length", "AddLogicalImageTask.notEnoughFields=File does not contain enough fields at line {0}, got {1}, expecting {2}",
        "# {0} - target image path", "AddLogicalImageTask.cannotFindDataSourceObjId=Cannot find obj_id in tsk_image_names for {0}"
    })
    private void addInterestingFiles(File src, Path resultsPath, boolean createVHD) throws IOException, TskCoreException {
<<<<<<< HEAD
        Map<Long, List<String>> imagePaths = currentCase.getSleuthkitCase().getImagePaths();
        Map<String, Long> imagePathToObjIdMap = imagePathsToDataSourceObjId(imagePaths);
=======
>>>>>>> db7be40d

        try (BufferedReader br = new BufferedReader(new InputStreamReader(
                      new FileInputStream(resultsPath.toFile()), "UTF8"))) { // NON-NLS
            List<BlackboardArtifact> artifacts = new ArrayList<>();
            String line;
            br.readLine(); // skip the header line
            int lineNumber = 2;
            while ((line = br.readLine()) != null) {
                if (cancelled) {
                    return;
                }
                String[] fields = line.split("\t", -1); // NON-NLS
                if (fields.length != 14) {
                    throw new IOException(Bundle.AddLogicalImageTask_notEnoughFields(lineNumber, fields.length, 9));
                }
                String vhdFilename = fields[0];
//                String fileSystemOffsetStr = fields[1];
                String fileMetaAddressStr = fields[2];
//                String extractStatusStr = fields[3];
                String ruleSetName = fields[4];
                String ruleName = fields[5];
//                String description = fields[6];
                String filename = fields[7];
<<<<<<< HEAD

                String query;
                String targetImagePath;
                if (createVHD) {
                    targetImagePath = Paths.get(src.toString(), vhdFilename).toString();
                    Long dataSourceObjId = imagePathToObjIdMap.get(targetImagePath);
                    if (dataSourceObjId == null) {
                        throw new TskCoreException(Bundle.AddLogicalImageTask_cannotFindDataSourceObjId(targetImagePath));
                    }
                    query = String.format("data_source_obj_id = '%s' AND meta_addr = '%s' AND name = '%s'", // NON-NLS
                        dataSourceObjId.toString(), fileMetaAddressStr, filename.replace("'", "''"));
                } else {
                    String parentPath = fields[8];
                    parentPath = "/" + ROOT_STR + "/" + vhdFilename + "/" + parentPath;
                    query = String.format("name = '%s' AND parent_path = '%s'", // NON-NLS
                        filename.replace("'", "''"), parentPath.replace("'", "''"));
                }
=======
                String parentPath = fields[8];

                String query = makeQuery(createVHD, vhdFilename, fileMetaAddressStr, parentPath, filename);
>>>>>>> db7be40d

                // TODO - findAllFilesWhere should SQL-escape the query
                List<AbstractFile> matchedFiles = Case.getCurrentCase().getSleuthkitCase().findAllFilesWhere(query);
                for (AbstractFile file : matchedFiles) {
                    addInterestingFileToArtifacts(file, ruleSetName, ruleName, artifacts);
                }
                lineNumber++;
            } // end reading file

            try {
                // index the artifact for keyword search
                blackboard.postArtifacts(artifacts, MODULE_NAME);
            } catch (Blackboard.BlackboardException ex) {
                LOGGER.log(Level.SEVERE, "Unable to post artifacts to blackboard", ex); //NON-NLS
            }
        }
    }

    private void addInterestingFileToArtifacts(AbstractFile file, String ruleSetName, String ruleName, List<BlackboardArtifact> artifacts) throws TskCoreException {
        Collection<BlackboardAttribute> attributes = new ArrayList<>();
        BlackboardAttribute setNameAttribute = new BlackboardAttribute(BlackboardAttribute.ATTRIBUTE_TYPE.TSK_SET_NAME, MODULE_NAME, ruleSetName);
        attributes.add(setNameAttribute);
        BlackboardAttribute ruleNameAttribute = new BlackboardAttribute(BlackboardAttribute.ATTRIBUTE_TYPE.TSK_CATEGORY, MODULE_NAME, ruleName);
        attributes.add(ruleNameAttribute);
        if (!blackboard.artifactExists(file, BlackboardArtifact.ARTIFACT_TYPE.TSK_INTERESTING_FILE_HIT, attributes)) {
            BlackboardArtifact artifact = this.currentCase.getSleuthkitCase().newBlackboardArtifact(BlackboardArtifact.ARTIFACT_TYPE.TSK_INTERESTING_FILE_HIT, file.getId());
            artifact.addAttributes(attributes);
            artifacts.add(artifact);
        }
    }

<<<<<<< HEAD
    private void addExtractedFiles(File src, Path resultsPath, List<Content> newDataSources) throws TskCoreException {
=======
    private void addExtractedFiles(File src, Path resultsPath, List<Content> newDataSources) throws TskCoreException, IOException {
>>>>>>> db7be40d
        SleuthkitCase skCase = Case.getCurrentCase().getSleuthkitCase();
        SleuthkitCase.CaseDbTransaction trans = null;
        try {
            trans = skCase.beginTransaction();
            LocalFilesDataSource localFilesDataSource = skCase.addLocalFilesDataSource(deviceId, this.src.getName(), timeZone, trans);
            LocalFileImporter fileImporter = new LocalFileImporter(skCase, trans);

            try (BufferedReader br = new BufferedReader(new InputStreamReader(
                    new FileInputStream(resultsPath.toFile()), "UTF8"))) { // NON-NLS
                String line;
                br.readLine(); // skip the header line
                int lineNumber = 2;
                while ((line = br.readLine()) != null) {
                    if (cancelled) {
                        rollbackTransaction(trans);
                        return;
                    }
                    String[] fields = line.split("\t", -1); // NON-NLS
                    if (fields.length != 14) {
<<<<<<< HEAD
=======
                        rollbackTransaction(trans);
>>>>>>> db7be40d
                        throw new IOException(Bundle.AddLogicalImageTask_notEnoughFields(lineNumber, fields.length, 14));
                    }
                    String vhdFilename = fields[0];
//                String fileSystemOffsetStr = fields[1];
//                String fileMetaAddressStr = fields[2];
//                String extractStatusStr = fields[3];
//                String ruleSetName = fields[4];
//                String ruleName = fields[5];
//                String description = fields[6];
                    String filename = fields[7];
                    String parentPath = fields[8];
                    String extractedFilePath = fields[9];
                    String crtime = fields[10];
                    String mtime = fields[11];
                    String atime = fields[12];
                    String ctime = fields[13];
                    parentPath = ROOT_STR + "/" + vhdFilename + "/" + parentPath;

                    //addLocalFile here 
                    fileImporter.addLocalFile(
                            Paths.get(src.toString(), extractedFilePath).toFile(),
                            filename, 
                            parentPath,
                            Long.parseLong(ctime),
                            Long.parseLong(crtime),
                            Long.parseLong(atime),
                            Long.parseLong(mtime),
                            localFilesDataSource);

                    lineNumber++;
                } // end reading file
            }
            trans.commit();
            newDataSources.add(localFilesDataSource);

<<<<<<< HEAD
        } catch (IOException | NumberFormatException | TskCoreException ex) {
=======
        } catch (NumberFormatException | TskCoreException ex) {
>>>>>>> db7be40d
            LOGGER.log(Level.SEVERE, "Error adding extracted files", ex); // NON-NLS
            rollbackTransaction(trans);
            throw new TskCoreException("Error adding extracted files", ex);
        }
    }

    private void rollbackTransaction(SleuthkitCase.CaseDbTransaction trans) throws TskCoreException {
        if (null != trans) {
            try {
                trans.rollback();
            } catch (TskCoreException ex) {
                LOGGER.log(Level.SEVERE, String.format("Failed to rollback transaction: %s", ex.getMessage()), ex); // NON-NLS
<<<<<<< HEAD
=======
            }
        }
    }

    String makeQuery(boolean createVHD, String vhdFilename, String fileMetaAddressStr, String parentPath, String filename) throws TskCoreException {
        String query;
        if (createVHD) {
            Map<Long, List<String>> imagePaths = currentCase.getSleuthkitCase().getImagePaths();
            Map<String, Long> imagePathToObjIdMap = imagePathsToDataSourceObjId(imagePaths);
            String targetImagePath = Paths.get(src.toString(), vhdFilename).toString();
            Long dataSourceObjId = imagePathToObjIdMap.get(targetImagePath);
            if (dataSourceObjId == null) {
                throw new TskCoreException(Bundle.AddLogicalImageTask_cannotFindDataSourceObjId(targetImagePath));
>>>>>>> db7be40d
            }
            query = String.format("data_source_obj_id = '%s' AND meta_addr = '%s' AND name = '%s'", // NON-NLS
                    dataSourceObjId.toString(), fileMetaAddressStr, filename.replace("'", "''"));
        } else {
            String newParentPath = "/" + ROOT_STR + "/" + vhdFilename + "/" + parentPath;
            query = String.format("name = '%s' AND parent_path = '%s'", // NON-NLS
                    filename.replace("'", "''"), newParentPath.replace("'", "''"));
        }
        return query;
    }
<<<<<<< HEAD

    private boolean deleteDestinationDirectory() {
        try {
            FileUtils.deleteDirectory(dest);
            LOGGER.log(Level.INFO, String.format("Cancellation: Deleted directory %s", dest.toString())); // NON-NLS
            return true;
        } catch (IOException ex) {
            LOGGER.log(Level.WARNING, String.format("Cancellation: Failed to delete directory %s", dest.toString()), ex);  // NON-NLS
            return false;
        }
    }

    /**
     * AddDataSourceCallback private class for adding VHD source 
     */
    private class AddDataSourceCallback extends DataSourceProcessorCallback {
        private List<String> errorMessages;
        private List<Content> newDataSources;
        private DataSourceProcessorResult result;
        private boolean inProgress  = true;

        @Override
        public void done(DataSourceProcessorCallback.DataSourceProcessorResult result, List<String> errorMessages, List<Content> newDataSources) {
            LOGGER.log(Level.INFO, "privateCallback done"); // NON-NLS
            this.errorMessages = errorMessages;
            this.newDataSources = newDataSources;
            this.result = result;
            this.inProgress = false;
        }        

        @Override
        public void doneEDT(DataSourceProcessorResult result, List<String> errorMessages, List<Content> newDataSources) {
            done(result, errorMessages, newDataSources);
        }

        public List<Content> getNewDataSources() {
            return newDataSources;
        }

        public List<String> getErrorMessages() {
            return errorMessages;
        }

        public DataSourceProcessorResult getResult() {
            return result;
        }

        private boolean isInProgress() {
            return inProgress;
        }
    }
=======
    
>>>>>>> db7be40d
}<|MERGE_RESOLUTION|>--- conflicted
+++ resolved
@@ -69,17 +69,13 @@
     private final DataSourceProcessorProgressMonitor progressMonitor;
     private final Blackboard blackboard;
     private final Case currentCase;
-    
+
     private volatile boolean cancelled;
-<<<<<<< HEAD
     private boolean addingInterestingFiles;
     private AddMultipleImageTask addMultipleImageTask;
     private Thread multipleImageThread;
     private boolean createVHD;
-    
-=======
-
->>>>>>> db7be40d
+
     AddLogicalImageTask(String deviceId,
             String timeZone,
             File src, File dest,
@@ -140,13 +136,6 @@
             errorList.add(Bundle.AddLogicalImageTask_cannotFindFiles(SEARCH_RESULTS_TXT, dest.toString()));
             callback.done(DataSourceProcessorCallback.DataSourceProcessorResult.CRITICAL_ERRORS, errorList, emptyDataSources);
             return;
-<<<<<<< HEAD
-=======
-        }
-
-        if (cancelled) {
-            return;
->>>>>>> db7be40d
         }
 
         progressMonitor.setProgressText(Bundle.AddLogicalImageTask_addingToReport(resultsFilename));
@@ -182,23 +171,13 @@
             }
         }
 
-<<<<<<< HEAD
         addMultipleImageTask = null;
         AddDataSourceCallback privateCallback = null;
         List<Content> newDataSources = new ArrayList<>();
-        
+
         if (imagePaths.isEmpty()) {
             createVHD = false;
             // No VHD in src directory, try ingest the root directory as local files
-=======
-        AddMultipleImageTask addMultipleImageTask = null;
-        List<Content> newDataSources = new ArrayList<>();
-        boolean createVHD;
-        
-        if (imagePaths.isEmpty()) {
-            createVHD = false;
-            // No VHD in src directory, try ingest the root directory using Logical File Set
->>>>>>> db7be40d
             File root = Paths.get(dest.toString(), ROOT_STR).toFile();
             if (root.exists() && root.isDirectory()) {
                 imagePaths.add(root.getAbsolutePath());
@@ -213,11 +192,7 @@
                 progressMonitor.setProgressText(Bundle.AddLogicalImageTask_addingExtractedFiles());
                 addExtractedFiles(dest, Paths.get(dest.toString(), resultsFilename), newDataSources);
                 progressMonitor.setProgressText(Bundle.AddLogicalImageTask_doneAddingExtractedFiles());
-<<<<<<< HEAD
-            } catch (TskCoreException ex) {
-=======
             } catch (IOException | TskCoreException ex) {
->>>>>>> db7be40d
                 errorList.add(ex.getMessage());
                 LOGGER.log(Level.SEVERE, String.format("Failed to add datasource: %s", ex.getMessage()), ex); // NON-NLS
                 callback.done(DataSourceProcessorCallback.DataSourceProcessorResult.CRITICAL_ERRORS, errorList, emptyDataSources);
@@ -227,19 +202,10 @@
             createVHD = true;
             // ingest the VHDs
             try {
-<<<<<<< HEAD
                 privateCallback = new AddDataSourceCallback();
                 addMultipleImageTask = new AddMultipleImageTask(deviceId, imagePaths, timeZone , progressMonitor, privateCallback);
                 multipleImageThread = new Thread(addMultipleImageTask);
                 multipleImageThread.start();
-=======
-                addMultipleImageTask = new AddMultipleImageTask(deviceId, imagePaths, timeZone , progressMonitor, callback);
-                addMultipleImageTask.run();
-                if (addMultipleImageTask.getResult() == DataSourceProcessorCallback.DataSourceProcessorResult.CRITICAL_ERRORS) {
-                    callback.done(addMultipleImageTask.getResult(), addMultipleImageTask.getErrorMessages(), addMultipleImageTask.getNewDataSources());
-                    return;
-                }
->>>>>>> db7be40d
             } catch (NoCurrentCaseException ex) {
                 String msg = Bundle.AddLogicalImageTask_noCurrentCase();
                 errorList.add(msg);
@@ -278,18 +244,11 @@
                 }
             }
             progressMonitor.setProgressText(Bundle.AddLogicalImageTask_addingInterestingFiles());
-<<<<<<< HEAD
             addingInterestingFiles = true;
             addInterestingFiles(dest, Paths.get(dest.toString(), resultsFilename), createVHD);
             progressMonitor.setProgressText(Bundle.AddLogicalImageTask_doneAddingInterestingFiles());
             if (addMultipleImageTask != null && privateCallback != null) {
                 callback.done(privateCallback.getResult(), privateCallback.getErrorMessages(), privateCallback.getNewDataSources());
-=======
-            addInterestingFiles(dest, Paths.get(dest.toString(), resultsFilename), createVHD);
-            progressMonitor.setProgressText(Bundle.AddLogicalImageTask_doneAddingInterestingFiles());
-            if (addMultipleImageTask != null) {
-                callback.done(addMultipleImageTask.getResult(), addMultipleImageTask.getErrorMessages(), addMultipleImageTask.getNewDataSources());
->>>>>>> db7be40d
             } else {
                 callback.done(DataSourceProcessorCallback.DataSourceProcessorResult.NO_ERRORS, errorList, newDataSources);
             }
@@ -333,7 +292,6 @@
     void cancelTask() {
         LOGGER.log(Level.WARNING, "AddLogicalImageTask cancelled, processing may be incomplete"); // NON-NLS
         cancelled = true;
-<<<<<<< HEAD
         if (addMultipleImageTask != null) {
             multipleImageThread.interrupt();
             addMultipleImageTask.cancelTask();
@@ -343,8 +301,6 @@
             // At this point the database and destination directory are complete.
             deleteDestinationDirectory();
         }
-=======
->>>>>>> db7be40d
     }
 
     private Map<String, Long> imagePathsToDataSourceObjId(Map<Long, List<String>> imagePaths) {
@@ -364,11 +320,6 @@
         "# {0} - target image path", "AddLogicalImageTask.cannotFindDataSourceObjId=Cannot find obj_id in tsk_image_names for {0}"
     })
     private void addInterestingFiles(File src, Path resultsPath, boolean createVHD) throws IOException, TskCoreException {
-<<<<<<< HEAD
-        Map<Long, List<String>> imagePaths = currentCase.getSleuthkitCase().getImagePaths();
-        Map<String, Long> imagePathToObjIdMap = imagePathsToDataSourceObjId(imagePaths);
-=======
->>>>>>> db7be40d
 
         try (BufferedReader br = new BufferedReader(new InputStreamReader(
                       new FileInputStream(resultsPath.toFile()), "UTF8"))) { // NON-NLS
@@ -392,29 +343,9 @@
                 String ruleName = fields[5];
 //                String description = fields[6];
                 String filename = fields[7];
-<<<<<<< HEAD
-
-                String query;
-                String targetImagePath;
-                if (createVHD) {
-                    targetImagePath = Paths.get(src.toString(), vhdFilename).toString();
-                    Long dataSourceObjId = imagePathToObjIdMap.get(targetImagePath);
-                    if (dataSourceObjId == null) {
-                        throw new TskCoreException(Bundle.AddLogicalImageTask_cannotFindDataSourceObjId(targetImagePath));
-                    }
-                    query = String.format("data_source_obj_id = '%s' AND meta_addr = '%s' AND name = '%s'", // NON-NLS
-                        dataSourceObjId.toString(), fileMetaAddressStr, filename.replace("'", "''"));
-                } else {
-                    String parentPath = fields[8];
-                    parentPath = "/" + ROOT_STR + "/" + vhdFilename + "/" + parentPath;
-                    query = String.format("name = '%s' AND parent_path = '%s'", // NON-NLS
-                        filename.replace("'", "''"), parentPath.replace("'", "''"));
-                }
-=======
                 String parentPath = fields[8];
 
                 String query = makeQuery(createVHD, vhdFilename, fileMetaAddressStr, parentPath, filename);
->>>>>>> db7be40d
 
                 // TODO - findAllFilesWhere should SQL-escape the query
                 List<AbstractFile> matchedFiles = Case.getCurrentCase().getSleuthkitCase().findAllFilesWhere(query);
@@ -446,11 +377,7 @@
         }
     }
 
-<<<<<<< HEAD
-    private void addExtractedFiles(File src, Path resultsPath, List<Content> newDataSources) throws TskCoreException {
-=======
     private void addExtractedFiles(File src, Path resultsPath, List<Content> newDataSources) throws TskCoreException, IOException {
->>>>>>> db7be40d
         SleuthkitCase skCase = Case.getCurrentCase().getSleuthkitCase();
         SleuthkitCase.CaseDbTransaction trans = null;
         try {
@@ -470,10 +397,7 @@
                     }
                     String[] fields = line.split("\t", -1); // NON-NLS
                     if (fields.length != 14) {
-<<<<<<< HEAD
-=======
                         rollbackTransaction(trans);
->>>>>>> db7be40d
                         throw new IOException(Bundle.AddLogicalImageTask_notEnoughFields(lineNumber, fields.length, 14));
                     }
                     String vhdFilename = fields[0];
@@ -492,10 +416,10 @@
                     String ctime = fields[13];
                     parentPath = ROOT_STR + "/" + vhdFilename + "/" + parentPath;
 
-                    //addLocalFile here 
+                    //addLocalFile here
                     fileImporter.addLocalFile(
                             Paths.get(src.toString(), extractedFilePath).toFile(),
-                            filename, 
+                            filename,
                             parentPath,
                             Long.parseLong(ctime),
                             Long.parseLong(crtime),
@@ -509,11 +433,7 @@
             trans.commit();
             newDataSources.add(localFilesDataSource);
 
-<<<<<<< HEAD
-        } catch (IOException | NumberFormatException | TskCoreException ex) {
-=======
         } catch (NumberFormatException | TskCoreException ex) {
->>>>>>> db7be40d
             LOGGER.log(Level.SEVERE, "Error adding extracted files", ex); // NON-NLS
             rollbackTransaction(trans);
             throw new TskCoreException("Error adding extracted files", ex);
@@ -526,9 +446,58 @@
                 trans.rollback();
             } catch (TskCoreException ex) {
                 LOGGER.log(Level.SEVERE, String.format("Failed to rollback transaction: %s", ex.getMessage()), ex); // NON-NLS
-<<<<<<< HEAD
-=======
-            }
+            }
+        }
+    }
+
+    private boolean deleteDestinationDirectory() {
+        try {
+            FileUtils.deleteDirectory(dest);
+            LOGGER.log(Level.INFO, String.format("Cancellation: Deleted directory %s", dest.toString())); // NON-NLS
+            return true;
+        } catch (IOException ex) {
+            LOGGER.log(Level.WARNING, String.format("Cancellation: Failed to delete directory %s", dest.toString()), ex);  // NON-NLS
+            return false;
+        }
+    }
+
+    /**
+     * AddDataSourceCallback private class for adding VHD source
+     */
+    private class AddDataSourceCallback extends DataSourceProcessorCallback {
+        private List<String> errorMessages;
+        private List<Content> newDataSources;
+        private DataSourceProcessorResult result;
+        private boolean inProgress  = true;
+
+        @Override
+        public void done(DataSourceProcessorCallback.DataSourceProcessorResult result, List<String> errorMessages, List<Content> newDataSources) {
+            LOGGER.log(Level.INFO, "privateCallback done"); // NON-NLS
+            this.errorMessages = errorMessages;
+            this.newDataSources = newDataSources;
+            this.result = result;
+            this.inProgress = false;
+        }
+
+        @Override
+        public void doneEDT(DataSourceProcessorResult result, List<String> errorMessages, List<Content> newDataSources) {
+            done(result, errorMessages, newDataSources);
+        }
+
+        public List<Content> getNewDataSources() {
+            return newDataSources;
+        }
+
+        public List<String> getErrorMessages() {
+            return errorMessages;
+        }
+
+        public DataSourceProcessorResult getResult() {
+            return result;
+        }
+
+        private boolean isInProgress() {
+            return inProgress;
         }
     }
 
@@ -541,7 +510,6 @@
             Long dataSourceObjId = imagePathToObjIdMap.get(targetImagePath);
             if (dataSourceObjId == null) {
                 throw new TskCoreException(Bundle.AddLogicalImageTask_cannotFindDataSourceObjId(targetImagePath));
->>>>>>> db7be40d
             }
             query = String.format("data_source_obj_id = '%s' AND meta_addr = '%s' AND name = '%s'", // NON-NLS
                     dataSourceObjId.toString(), fileMetaAddressStr, filename.replace("'", "''"));
@@ -552,59 +520,5 @@
         }
         return query;
     }
-<<<<<<< HEAD
-
-    private boolean deleteDestinationDirectory() {
-        try {
-            FileUtils.deleteDirectory(dest);
-            LOGGER.log(Level.INFO, String.format("Cancellation: Deleted directory %s", dest.toString())); // NON-NLS
-            return true;
-        } catch (IOException ex) {
-            LOGGER.log(Level.WARNING, String.format("Cancellation: Failed to delete directory %s", dest.toString()), ex);  // NON-NLS
-            return false;
-        }
-    }
-
-    /**
-     * AddDataSourceCallback private class for adding VHD source 
-     */
-    private class AddDataSourceCallback extends DataSourceProcessorCallback {
-        private List<String> errorMessages;
-        private List<Content> newDataSources;
-        private DataSourceProcessorResult result;
-        private boolean inProgress  = true;
-
-        @Override
-        public void done(DataSourceProcessorCallback.DataSourceProcessorResult result, List<String> errorMessages, List<Content> newDataSources) {
-            LOGGER.log(Level.INFO, "privateCallback done"); // NON-NLS
-            this.errorMessages = errorMessages;
-            this.newDataSources = newDataSources;
-            this.result = result;
-            this.inProgress = false;
-        }        
-
-        @Override
-        public void doneEDT(DataSourceProcessorResult result, List<String> errorMessages, List<Content> newDataSources) {
-            done(result, errorMessages, newDataSources);
-        }
-
-        public List<Content> getNewDataSources() {
-            return newDataSources;
-        }
-
-        public List<String> getErrorMessages() {
-            return errorMessages;
-        }
-
-        public DataSourceProcessorResult getResult() {
-            return result;
-        }
-
-        private boolean isInProgress() {
-            return inProgress;
-        }
-    }
-=======
-    
->>>>>>> db7be40d
+
 }