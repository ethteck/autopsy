/*
 * Autopsy Forensic Browser
 *
 * Copyright 2014-2016 Basis Technology Corp.
 * Contact: carrier <at> sleuthkit <dot> org
 *
 * Licensed under the Apache License, Version 2.0 (the "License");
 * you may not use this file except in compliance with the License.
 * You may obtain a copy of the License at
 *
 *     http://www.apache.org/licenses/LICENSE-2.0
 *
 * Unless required by applicable law or agreed to in writing, software
 * distributed under the License is distributed on an "AS IS" BASIS,
 * WITHOUT WARRANTIES OR CONDITIONS OF ANY KIND, either express or implied.
 * See the License for the specific language governing permissions and
 * limitations under the License.
 */
package org.sleuthkit.autopsy.timeline;

import java.awt.HeadlessException;
import java.beans.PropertyChangeEvent;
import java.beans.PropertyChangeListener;
import java.io.IOException;
import java.time.ZoneId;
import java.util.ArrayList;
import java.util.Collection;
import java.util.MissingResourceException;
import java.util.TimeZone;
import java.util.concurrent.ExecutionException;
import java.util.concurrent.ExecutorService;
import java.util.concurrent.Executors;
import java.util.function.Consumer;
import java.util.function.Function;
import java.util.logging.Level;
import javafx.application.Platform;
import javafx.beans.Observable;
import javafx.beans.property.ReadOnlyBooleanProperty;
import javafx.beans.property.ReadOnlyBooleanWrapper;
import javafx.beans.property.ReadOnlyDoubleProperty;
import javafx.beans.property.ReadOnlyDoubleWrapper;
import javafx.beans.property.ReadOnlyListProperty;
import javafx.beans.property.ReadOnlyListWrapper;
import javafx.beans.property.ReadOnlyObjectProperty;
import javafx.beans.property.ReadOnlyObjectWrapper;
import javafx.beans.property.ReadOnlyStringProperty;
import javafx.beans.property.ReadOnlyStringWrapper;
import javafx.collections.FXCollections;
import javafx.collections.ObservableList;
import javafx.concurrent.Task;
import javafx.concurrent.Worker;
import javax.annotation.concurrent.GuardedBy;
import javax.annotation.concurrent.Immutable;
import javax.swing.SwingUtilities;
import org.joda.time.DateTime;
import org.joda.time.DateTimeZone;
import org.joda.time.Interval;
import org.joda.time.ReadablePeriod;
import org.joda.time.format.DateTimeFormat;
import org.joda.time.format.DateTimeFormatter;
import org.openide.util.NbBundle;
import org.sleuthkit.autopsy.casemodule.Case;
import static org.sleuthkit.autopsy.casemodule.Case.Events.CURRENT_CASE;
import static org.sleuthkit.autopsy.casemodule.Case.Events.DATA_SOURCE_ADDED;
import org.sleuthkit.autopsy.casemodule.events.BlackBoardArtifactTagAddedEvent;
import org.sleuthkit.autopsy.casemodule.events.BlackBoardArtifactTagDeletedEvent;
import org.sleuthkit.autopsy.casemodule.events.ContentTagAddedEvent;
import org.sleuthkit.autopsy.casemodule.events.ContentTagDeletedEvent;
import org.sleuthkit.autopsy.coreutils.History;
import org.sleuthkit.autopsy.coreutils.LoggedTask;
import org.sleuthkit.autopsy.coreutils.Logger;
<<<<<<< HEAD
=======
import org.sleuthkit.autopsy.coreutils.MessageNotifyUtil;
>>>>>>> e678491a
import org.sleuthkit.autopsy.coreutils.ThreadConfined;
import org.sleuthkit.autopsy.ingest.IngestManager;
import org.sleuthkit.autopsy.timeline.datamodel.FilteredEventsModel;
import org.sleuthkit.autopsy.timeline.datamodel.eventtype.EventType;
import org.sleuthkit.autopsy.timeline.db.EventsRepository;
import org.sleuthkit.autopsy.timeline.filters.DescriptionFilter;
import org.sleuthkit.autopsy.timeline.filters.RootFilter;
import org.sleuthkit.autopsy.timeline.filters.TypeFilter;
import org.sleuthkit.autopsy.timeline.utils.IntervalUtils;
import org.sleuthkit.autopsy.timeline.zooming.DescriptionLoD;
import org.sleuthkit.autopsy.timeline.zooming.EventTypeZoomLevel;
import org.sleuthkit.autopsy.timeline.zooming.ZoomParams;

/**
 * Controller in the MVC design along with model = {@link FilteredEventsModel}
 * and views = {@link TimeLineView}. Forwards interpreted user gestures form
 * views to model. Provides model to view. Is entry point for timeline module.
 *
 * Concurrency Policy:<ul>
 * <li>Since filteredEvents is internally synchronized, only compound access to
 * it needs external synchronization</li>
 * * <li>Since eventsRepository is internally synchronized, only compound
 * access to it needs external synchronization <li>
 * <li>Other state including listeningToAutopsy, mainFrame, viewMode, and the
 * listeners should only be accessed with this object's intrinsic lock held, or
 * on the EDT as indicated.
 * </li>
 * <ul>
 */
@NbBundle.Messages({"Timeline.confirmation.dialogs.title=Update Timeline database?",
    "TimeLinecontroller.updateNowQuestion=Do you want to update the events database now?"})
public class TimeLineController {

    private static final Logger LOGGER = Logger.getLogger(TimeLineController.class.getName());

    private static final ReadOnlyObjectWrapper<TimeZone> timeZone = new ReadOnlyObjectWrapper<>(TimeZone.getDefault());

    public static ZoneId getTimeZoneID() {
        return timeZone.get().toZoneId();
    }

    public static DateTimeFormatter getZonedFormatter() {
        return DateTimeFormat.forPattern("YYYY-MM-dd HH:mm:ss").withZone(getJodaTimeZone()); // NON-NLS //NOI18N
    }

    public static DateTimeZone getJodaTimeZone() {
        return DateTimeZone.forTimeZone(getTimeZone().get());
    }

    public static ReadOnlyObjectProperty<TimeZone> getTimeZone() {
        return timeZone.getReadOnlyProperty();
    }

    private final ExecutorService executor = Executors.newSingleThreadExecutor();

    private final ReadOnlyListWrapper<Task<?>> tasks = new ReadOnlyListWrapper<>(FXCollections.observableArrayList());

    private final ReadOnlyDoubleWrapper taskProgress = new ReadOnlyDoubleWrapper(-1);

    private final ReadOnlyStringWrapper taskMessage = new ReadOnlyStringWrapper();

    private final ReadOnlyStringWrapper taskTitle = new ReadOnlyStringWrapper();

    private final ReadOnlyStringWrapper status = new ReadOnlyStringWrapper();

    /**
     * status is a string that will be displayed in the status bar as a kind of
     * user hint/information when it is not empty
     *
     * @return the status property
     */
    public ReadOnlyStringProperty getStatusProperty() {
        return status.getReadOnlyProperty();
    }

    public void setStatus(String string) {
        status.set(string);
    }
    private final Case autoCase;
    private final PerCaseTimelineProperties perCaseTimelineProperties;

    @ThreadConfined(type = ThreadConfined.ThreadType.JFX)
    private final ObservableList<DescriptionFilter> quickHideFilters = FXCollections.observableArrayList();

    public ObservableList<DescriptionFilter> getQuickHideFilters() {
        return quickHideFilters;
    }

    /**
     * @return the autopsy Case assigned to the controller
     */
    public Case getAutopsyCase() {
        return autoCase;
    }

    synchronized public ReadOnlyListProperty<Task<?>> getTasks() {
        return tasks.getReadOnlyProperty();
    }

    synchronized public ReadOnlyDoubleProperty taskProgressProperty() {
        return taskProgress.getReadOnlyProperty();
    }

    synchronized public ReadOnlyStringProperty taskMessageProperty() {
        return taskMessage.getReadOnlyProperty();
    }

    synchronized public ReadOnlyStringProperty taskTitleProperty() {
        return taskTitle.getReadOnlyProperty();
    }

    @ThreadConfined(type = ThreadConfined.ThreadType.AWT)
    private TimeLineTopComponent mainFrame;

    //are the listeners currently attached
    @ThreadConfined(type = ThreadConfined.ThreadType.AWT)
    private boolean listeningToAutopsy = false;

    private final PropertyChangeListener caseListener = new AutopsyCaseListener();
    private final PropertyChangeListener ingestJobListener = new AutopsyIngestJobListener();
    private final PropertyChangeListener ingestModuleListener = new AutopsyIngestModuleListener();

    @GuardedBy("this")
    private final ReadOnlyObjectWrapper<VisualizationMode> viewMode = new ReadOnlyObjectWrapper<>(VisualizationMode.COUNTS);

    synchronized public ReadOnlyObjectProperty<VisualizationMode> viewModeProperty() {
        return viewMode.getReadOnlyProperty();
    }

    @GuardedBy("filteredEvents")
    private final FilteredEventsModel filteredEvents;

    private final EventsRepository eventsRepository;

    @GuardedBy("this")
    private final ZoomParams InitialZoomState;

    @GuardedBy("this")
    private final History<ZoomParams> historyManager = new History<>();

    @GuardedBy("this")
    private final ReadOnlyObjectWrapper<ZoomParams> currentParams = new ReadOnlyObjectWrapper<>();

    //selected events (ie shown in the result viewer)
    @GuardedBy("this")
    private final ObservableList<Long> selectedEventIDs = FXCollections.<Long>synchronizedObservableList(FXCollections.<Long>observableArrayList());

    /**
     * @return a list of the selected event ids
     */
    synchronized public ObservableList<Long> getSelectedEventIDs() {
        return selectedEventIDs;
    }

    @GuardedBy("this")
    private final ReadOnlyObjectWrapper<Interval> selectedTimeRange = new ReadOnlyObjectWrapper<>();

    /**
     * @return a read only view of the selected interval.
     */
    synchronized public ReadOnlyObjectProperty<Interval> getSelectedTimeRange() {
        return selectedTimeRange.getReadOnlyProperty();
    }

    public ReadOnlyBooleanProperty eventsDBStaleProperty() {
        return eventsDBStale.getReadOnlyProperty();
    }

    synchronized public ReadOnlyBooleanProperty getCanAdvance() {
        return historyManager.getCanAdvance();
    }

    synchronized public ReadOnlyBooleanProperty getCanRetreat() {
        return historyManager.getCanRetreat();
    }
    private final ReadOnlyBooleanWrapper eventsDBStale = new ReadOnlyBooleanWrapper(true);

    private final PromptDialogManager promptDialogManager = new PromptDialogManager(this);

    public TimeLineController(Case autoCase) throws IOException {
        this.autoCase = autoCase;
        this.perCaseTimelineProperties = new PerCaseTimelineProperties(autoCase);
        eventsDBStale.set(perCaseTimelineProperties.isDBStale());
        eventsRepository = new EventsRepository(autoCase, currentParams.getReadOnlyProperty());
        /*
         * as the history manager's current state changes, modify the tags
         * filter to be in sync, and expose that as propery from
         * TimeLineController. Do we need to do this with datasource or hash hit
         * filters?
         */
        historyManager.currentState().addListener((Observable observable) -> {
            ZoomParams historyManagerParams = historyManager.getCurrentState();
            eventsRepository.syncTagsFilter(historyManagerParams.getFilter().getTagsFilter());
            currentParams.set(historyManagerParams);
        });
        filteredEvents = eventsRepository.getEventsModel();

        InitialZoomState = new ZoomParams(filteredEvents.getSpanningInterval(),
                EventTypeZoomLevel.BASE_TYPE,
                filteredEvents.filterProperty().get(),
                DescriptionLoD.SHORT);
        historyManager.advance(InitialZoomState);
    }

    /**
     * @return a shared events model
     */
    public FilteredEventsModel getEventsModel() {
        return filteredEvents;
    }

    public void applyDefaultFilters() {
        pushFilters(filteredEvents.getDefaultFilter());
    }

    public void zoomOutToActivity() {
        Interval boundingEventsInterval = filteredEvents.getBoundingEventsInterval();
        advance(filteredEvents.zoomParametersProperty().get().withTimeRange(boundingEventsInterval));
    }

    /**
     * rebuild the repo using the given repo builder (expected to be a member
     * reference to {@link EventsRepository#rebuildRepository(java.util.function.Consumer)
     * } or {@link EventsRepository#rebuildTags(java.util.function.Consumer) })
     * and display the ui when it is done.
     *
     * @param repoBuilder
     */
<<<<<<< HEAD
    boolean rebuildRepo(Interval interval) {
        if (IngestManager.getInstance().isIngestRunning()) {
            //confirm timeline during ingest
            if (confirmRebuildDuringIngest() == false) {
                return false;
=======
    @ThreadConfined(type = ThreadConfined.ThreadType.JFX)
    private void rebuildRepoHelper(Function<Consumer<Worker.State>, CancellationProgressTask<?>> repoBuilder) {
        SwingUtilities.invokeLater(this::closeTimelineWindow);
        boolean ingestRunning = IngestManager.getInstance().isIngestRunning();
        final CancellationProgressTask<?> rebuildRepository = repoBuilder.apply(newSate -> {
            setIngestRunning(ingestRunning);
            //this will be on JFX thread
            switch (newSate) {
                case SUCCEEDED:
                    setEventsDBStale(false);
                    SwingUtilities.invokeLater(TimeLineController.this::showWindow);
                    historyManager.reset(filteredEvents.zoomParametersProperty().get());
                    TimeLineController.this.showFullRange();
                    break;
                case FAILED:
                case CANCELLED:
                    setEventsDBStale(true);
                    break;
>>>>>>> e678491a
            }
        });
        promptDialogManager.showProgressDialog(rebuildRepository);
    }

<<<<<<< HEAD
                    Platform.runLater(() -> {
                        //TODO: should this be an event?
                        newEventsFlag.set(false);
                        historyManager.reset(filteredEvents.zoomParametersProperty().get());
                        TimeLineController.this.showRange(interval);
                    });
                });
            }
        } catch (TskCoreException ex) {
            LOGGER.log(Level.SEVERE, "Error when generating timeline, ", ex); // NON-NLS
            return false;
        }
        return true;
=======
    /**
     * rebuld the entire repo.
     */
    @ThreadConfined(type = ThreadConfined.ThreadType.JFX)
    void rebuildRepo() {
        rebuildRepoHelper(eventsRepository::rebuildRepository);
>>>>>>> e678491a
    }

    /**
     * Since tags might have changed while TimeLine wasn't listening, drop the
     * tags table and rebuild it by querying for all the tags and inserting them
     * in to the TimeLine DB.
     */
<<<<<<< HEAD
    void rebuildTagsTable(Interval interval) {
        LOGGER.log(Level.INFO, "starting to rebuild tags table"); // NON-NLS
//        SwingUtilities.invokeLater(() -> {
//            if (isWindowOpen()) {
//                mainFrame.close();
//            }
//        });
        synchronized (eventsRepository) {
            eventsRepository.rebuildTags(() -> {
                showWindow();
                Platform.runLater(() -> {
                    showRange(interval);
                });
            });
=======
    @ThreadConfined(type = ThreadConfined.ThreadType.JFX)
    void rebuildTagsTable() {
        rebuildRepoHelper(eventsRepository::rebuildTags);
    }

    @ThreadConfined(type = ThreadConfined.ThreadType.AWT)
    private void closeTimelineWindow() {
        if (isWindowOpen()) {
            mainFrame.close();
>>>>>>> e678491a
        }
    }

    public void showFullRange() {
        synchronized (filteredEvents) {
            pushTimeRange(filteredEvents.getSpanningInterval());
        }
    }

<<<<<<< HEAD
    public void showRange(Interval interval) {
        synchronized (filteredEvents) {
            if (null == interval) {
                showFullRange();
            } else {
                System.out.println(interval);
                pushTimeRange(interval);
            }
        }
    }

    synchronized public void closeTimeLine() {
=======
    @ThreadConfined(type = ThreadConfined.ThreadType.AWT)
    public void shutDownTimeLine() {
>>>>>>> e678491a
        if (mainFrame != null) {
            listeningToAutopsy = false;
            IngestManager.getInstance().removeIngestModuleEventListener(ingestModuleListener);
            IngestManager.getInstance().removeIngestJobEventListener(ingestJobListener);
            Case.removePropertyChangeListener(caseListener);
            mainFrame.close();
            mainFrame = null;
        }
    }

    /**
     * show the timeline window and prompt for rebuilding database if necessary.
     */
<<<<<<< HEAD
    synchronized void openTimeLine(Interval interval) {
=======
    @ThreadConfined(type = ThreadConfined.ThreadType.AWT)
    void openTimeLine() {
>>>>>>> e678491a
        // listen for case changes (specifically images being added, and case changes).
        if (Case.isCaseOpen() && !listeningToAutopsy) {
            IngestManager.getInstance().addIngestModuleEventListener(ingestModuleListener);
            IngestManager.getInstance().addIngestJobEventListener(ingestJobListener);
            Case.addPropertyChangeListener(caseListener);
            listeningToAutopsy = true;
        }

<<<<<<< HEAD
        try {
            boolean repoRebuilt = false;  //has the repo been rebuilt
            long timeLineLastObjectId = eventsRepository.getLastObjID();

            //if the repo is empty rebuild it
            if (timeLineLastObjectId == -1) {
                repoRebuilt = rebuildRepo(interval);
            }

            if (repoRebuilt == false) {
                //if ingest was running uring last rebuild, prompt to rebuild
                if (eventsRepository.getWasIngestRunning()) {
                    if (confirmLastBuiltDuringIngestRebuild()) {
                        repoRebuilt = rebuildRepo(interval);
                    }
                }
            }

            if (repoRebuilt == false) {
                final SleuthkitCase sleuthkitCase = autoCase.getSleuthkitCase();
                //if the last artifact and object ids don't match between skc and tldb, prompt to rebuild
                if (sleuthkitCase.getLastObjectId() != timeLineLastObjectId
                        || getCaseLastArtifactID(sleuthkitCase) != eventsRepository.getLastArtfactID()) {
                    if (confirmOutOfDateRebuild()) {
                        repoRebuilt = rebuildRepo(interval);
=======
        Platform.runLater(() -> {
            try {
                if (promptDialogManager.bringCurrentDialogToFront()) {
                    return;
                }
                if (IngestManager.getInstance().isIngestRunning()) {
                    //confirm timeline during ingest
                    if (promptDialogManager.confirmDuringIngest() == false) {
                        return;
>>>>>>> e678491a
                    }
                }

<<<<<<< HEAD
            if (repoRebuilt == false) {
                // if the TLDB schema has been upgraded since last time TL ran, prompt for rebuild
                if (eventsRepository.hasNewColumns() == false) {
                    if (confirmDataSourceIDsMissingRebuild()) {
                        repoRebuilt = rebuildRepo(interval);
                    }
=======
                /*
                 * if the repo was not rebuilt at minimum rebuild the tags which
                 * may have been updated without our knowing it, since we
                 * can't/aren't checking them. This should at least be quick.
                 * //TODO: can we check the tags to see if we need to do this?
                 */
                if (checkAndPromptForRebuild() == false) {
                    rebuildTagsTable();
>>>>>>> e678491a
                }

<<<<<<< HEAD
            /*
             * if the repo was not rebuilt at minimum rebuild the tags which may
             * have been updated without our knowing it.
             */
            if (repoRebuilt == false) {
                rebuildTagsTable(interval);
=======
            } catch (HeadlessException | MissingResourceException ex) {
                LOGGER.log(Level.SEVERE, "Unexpected error when generating timeline, ", ex); // NON-NLS //NOI18N
>>>>>>> e678491a
            }
        });
    }

    @ThreadConfined(type = ThreadConfined.ThreadType.JFX)
    private boolean checkAndPromptForRebuild() {
        //if the repo is empty just (r)ebuild it with out asking,  they can always cancel part way through;
        if (eventsRepository.countAllEvents() == 0) {
            rebuildRepo();
            return true;
        }

        ArrayList<String> rebuildReasons = getRebuildReasons();
        if (rebuildReasons.isEmpty() == false) {
            if (promptDialogManager.confirmRebuild(rebuildReasons)) {
                rebuildRepo();
                return true;
            }
        }
        return false;
    }

    @ThreadConfined(type = ThreadConfined.ThreadType.ANY)
    @NbBundle.Messages({"TimeLineController.errorTitle=Timeline error.",
        "TimeLineController.outOfDate.errorMessage=Error determing if the timeline is out of date.  We will assume it should be updated.  See the logs for more details.",
        "TimeLineController.rebuildReasons.outOfDateError=Could not determine if the timeline data is out of date.",
        "TimeLineController.rebuildReasons.outOfDate=The event data is out of date:  Not all events will be visible.",
        "TimeLineController.rebuildReasons.ingestWasRunning=The Timeline events database was previously populated while ingest was running:  Some events may be missing, incomplete, or inaccurate.",
        "TimeLineController.rebuildReasons.incompleteOldSchema=The Timeline events database was previously populated without incomplete information:  Some features may be unavailable or non-functional unless you update the events database."})
    private ArrayList<String> getRebuildReasons() {
        ArrayList<String> rebuildReasons = new ArrayList<>();

        try {
            //if ingest was running during last rebuild, prompt to rebuild
            if (perCaseTimelineProperties.wasIngestRunning()) {
                rebuildReasons.add(Bundle.TimeLineController_rebuildReasons_ingestWasRunning());
            }

        } catch (IOException ex) {
            LOGGER.log(Level.SEVERE, "Error determing the state of the timeline db. We will assume the it is out of date.", ex); // NON-NLS
            MessageNotifyUtil.Notify.error(Bundle.TimeLineController_errorTitle(),
                    Bundle.TimeLineController_outOfDate_errorMessage());
            rebuildReasons.add(Bundle.TimeLineController_rebuildReasons_outOfDateError());
        }
        //if the events db is stale, prompt to rebuild
        if (isEventsDBStale()) {
            rebuildReasons.add(Bundle.TimeLineController_rebuildReasons_outOfDate());
        }
        // if the TLDB schema has been upgraded since last time TL ran, prompt for rebuild
        if (eventsRepository.hasNewColumns() == false) {
            rebuildReasons.add(Bundle.TimeLineController_rebuildReasons_incompleteOldSchema());
        }
        return rebuildReasons;
    }

    /**
     * request a time range the same length as the given period and centered
     * around the middle of the currently selected range
     *
     * @param period
     */
    synchronized public void pushPeriod(ReadablePeriod period) {
        synchronized (filteredEvents) {
            final DateTime middleOf = IntervalUtils.middleOf(filteredEvents.timeRangeProperty().get());
            pushTimeRange(IntervalUtils.getIntervalAround(middleOf, period));
        }
    }

    synchronized public void pushZoomOutTime() {
        final Interval timeRange = filteredEvents.timeRangeProperty().get();
        long toDurationMillis = timeRange.toDurationMillis() / 4;
        DateTime start = timeRange.getStart().minus(toDurationMillis);
        DateTime end = timeRange.getEnd().plus(toDurationMillis);
        pushTimeRange(new Interval(start, end));
    }

    synchronized public void pushZoomInTime() {
        final Interval timeRange = filteredEvents.timeRangeProperty().get();
        long toDurationMillis = timeRange.toDurationMillis() / 4;
        DateTime start = timeRange.getStart().plus(toDurationMillis);
        DateTime end = timeRange.getEnd().minus(toDurationMillis);
        pushTimeRange(new Interval(start, end));
    }

    synchronized public void setViewMode(VisualizationMode visualizationMode) {
        if (viewMode.get() != visualizationMode) {
            viewMode.set(visualizationMode);
        }
    }

    public void selectEventIDs(Collection<Long> events) {
        final LoggedTask<Interval> selectEventIDsTask = new LoggedTask<Interval>("Select Event IDs", true) { // NON-NLS //NOI18N
            @Override
            protected Interval call() throws Exception {
                return filteredEvents.getSpanningInterval(events);
            }

            @Override
            protected void succeeded() {
                super.succeeded();
                try {
                    synchronized (TimeLineController.this) {
                        selectedTimeRange.set(get());
                        selectedEventIDs.setAll(events);

                    }
                } catch (InterruptedException | ExecutionException ex) {
                    LOGGER.log(Level.SEVERE, getTitle() + " Unexpected error", ex); // NON-NLS //NOI18N
                }
            }
        };

        monitorTask(selectEventIDsTask);
    }

    /**
     * private method to build gui if necessary and make it visible.
     */
    @ThreadConfined(type = ThreadConfined.ThreadType.AWT)
    synchronized private void showWindow() {
        if (mainFrame == null) {
            mainFrame = new TimeLineTopComponent(this);
        }
        mainFrame.open();
        mainFrame.toFront();
    }

    synchronized public void pushEventTypeZoom(EventTypeZoomLevel typeZoomeLevel) {
        ZoomParams currentZoom = filteredEvents.zoomParametersProperty().get();
        if (currentZoom == null) {
            advance(InitialZoomState.withTypeZoomLevel(typeZoomeLevel));
        } else if (currentZoom.hasTypeZoomLevel(typeZoomeLevel) == false) {
            advance(currentZoom.withTypeZoomLevel(typeZoomeLevel));
        }
    }

    @SuppressWarnings("AssignmentToMethodParameter") //clamp timerange to case
    synchronized public boolean pushTimeRange(Interval timeRange) {
        timeRange = this.filteredEvents.getSpanningInterval().overlap(timeRange);
        ZoomParams currentZoom = filteredEvents.zoomParametersProperty().get();
        if (currentZoom == null) {
            advance(InitialZoomState.withTimeRange(timeRange));
            return true;
        } else if (currentZoom.hasTimeRange(timeRange) == false) {
            advance(currentZoom.withTimeRange(timeRange));
            return true;
        } else {
            return false;
        }
    }

    @NbBundle.Messages({"# {0} - the number of events",
        "Timeline.pushDescrLOD.confdlg.msg=You are about to show details for {0} events.  This might be very slow or even crash Autopsy.\n\nDo you want to continue?",
        "Timeline.pushDescrLOD.confdlg.title=Change description level of detail?"})
    synchronized public void pushDescrLOD(DescriptionLoD newLOD) {
        ZoomParams currentZoom = filteredEvents.zoomParametersProperty().get();
        if (currentZoom == null) {
            advance(InitialZoomState.withDescrLOD(newLOD));
        } else if (currentZoom.hasDescrLOD(newLOD) == false) {
            advance(currentZoom.withDescrLOD(newLOD));
        }
    }

    @SuppressWarnings("AssignmentToMethodParameter") //clamp timerange to case
    synchronized public void pushTimeAndType(Interval timeRange, EventTypeZoomLevel typeZoom) {
        timeRange = this.filteredEvents.getSpanningInterval().overlap(timeRange);
        ZoomParams currentZoom = filteredEvents.zoomParametersProperty().get();
        if (currentZoom == null) {
            advance(InitialZoomState.withTimeAndType(timeRange, typeZoom));
        } else if (currentZoom.hasTimeRange(timeRange) == false && currentZoom.hasTypeZoomLevel(typeZoom) == false) {
            advance(currentZoom.withTimeAndType(timeRange, typeZoom));
        } else if (currentZoom.hasTimeRange(timeRange) == false) {
            advance(currentZoom.withTimeRange(timeRange));
        } else if (currentZoom.hasTypeZoomLevel(typeZoom) == false) {
            advance(currentZoom.withTypeZoomLevel(typeZoom));
        }
    }

    synchronized public void pushFilters(RootFilter filter) {
        ZoomParams currentZoom = filteredEvents.zoomParametersProperty().get();
        if (currentZoom == null) {
            advance(InitialZoomState.withFilter(filter.copyOf()));
        } else if (currentZoom.hasFilter(filter) == false) {
            advance(currentZoom.withFilter(filter.copyOf()));
        }
    }

    synchronized public void advance() {
        historyManager.advance();
    }

    synchronized public void retreat() {
        historyManager.retreat();
    }

    synchronized private void advance(ZoomParams newState) {
        historyManager.advance(newState);
    }

    public void selectTimeAndType(Interval interval, EventType type) {
        final Interval timeRange = filteredEvents.getSpanningInterval().overlap(interval);

        final LoggedTask<Collection<Long>> selectTimeAndTypeTask = new LoggedTask<Collection<Long>>("Select Time and Type", true) { // NON-NLS //NOI18N
            @Override
            protected Collection< Long> call() throws Exception {
                synchronized (TimeLineController.this) {
                    return filteredEvents.getEventIDs(timeRange, new TypeFilter(type));
                }
            }

            @Override
            protected void succeeded() {
                super.succeeded();
                try {
                    synchronized (TimeLineController.this) {
                        selectedTimeRange.set(timeRange);
                        selectedEventIDs.setAll(get());

                    }
                } catch (InterruptedException | ExecutionException ex) {
                    LOGGER.log(Level.SEVERE, getTitle() + " Unexpected error", ex); // NON-NLS //NOI18N
                }
            }
        };

        monitorTask(selectTimeAndTypeTask);
    }

    /**
     * submit a task for execution and add it to the list of tasks whose
     * progress is monitored and displayed in the progress bar
     *
     * @param task
     */
    synchronized public void monitorTask(final Task<?> task) {
        //TODO: refactor this to use JavaFX Service? -jm
        if (task != null) {
            Platform.runLater(() -> {

                //is this actually threadsafe, could we get a finished task stuck in the list?
                task.stateProperty().addListener((Observable observable) -> {
                    switch (task.getState()) {
                        case READY:
                        case RUNNING:
                        case SCHEDULED:
                            break;
                        case SUCCEEDED:
                        case CANCELLED:
                        case FAILED:
                            tasks.remove(task);
                            if (tasks.isEmpty() == false) {
                                taskProgress.bind(tasks.get(0).progressProperty());
                                taskMessage.bind(tasks.get(0).messageProperty());
                                taskTitle.bind(tasks.get(0).titleProperty());
                            }
                            break;
                    }
                });
                tasks.add(task);
                taskProgress.bind(task.progressProperty());
                taskMessage.bind(task.messageProperty());
                taskTitle.bind(task.titleProperty());
                switch (task.getState()) {
                    case READY:
                        executor.submit(task);
                        break;
                    case SCHEDULED:
                    case RUNNING:

                    case SUCCEEDED:
                    case CANCELLED:
                    case FAILED:
                        tasks.remove(task);
                        if (tasks.isEmpty() == false) {
                            taskProgress.bind(tasks.get(0).progressProperty());
                            taskMessage.bind(tasks.get(0).messageProperty());
                            taskTitle.bind(tasks.get(0).titleProperty());
                        }
                        break;
                }
            });
        }
    }

    static synchronized public void setTimeZone(TimeZone timeZone) {
        TimeLineController.timeZone.set(timeZone);
    }

    Interval getSpanningInterval(Collection<Long> eventIDs) {
        return filteredEvents.getSpanningInterval(eventIDs);

    }

    /**
     * is the timeline window open.
     *
     * @return true if the timeline window is open
     */
    @ThreadConfined(type = ThreadConfined.ThreadType.AWT)
    private boolean isWindowOpen() {
        return mainFrame != null && mainFrame.isOpened() && mainFrame.isVisible();
    }

    /**
     * prompt the user to rebuild the db because the db is out of date and
     * doesn't include things from subsequent ingests ONLY IF THE TIMELINE
     * WINDOW IS OPEN
     *
     * @return true if they agree to rebuild
     */
    @ThreadConfined(type = ThreadConfined.ThreadType.AWT)
    private void confirmOutOfDateRebuildIfWindowOpen(Interval interval) throws MissingResourceException, HeadlessException {
        if (isWindowOpen()) {
            if (confirmOutOfDateRebuild()) {
                rebuildRepo(interval);
            }
        }
    }

    /**
     * prompt the user to rebuild the db because the db is out of date and
     * doesn't include things from subsequent ingests ONLY IF THE TIMELINE
     * WINDOW IS OPEN
     *
     * @return true if they agree to rebuild
     */
    @ThreadConfined(type = ThreadConfined.ThreadType.AWT)
    private void confirmOutOfDateRebuildIfWindowOpen() throws MissingResourceException, HeadlessException {
        if (isWindowOpen()) {
<<<<<<< HEAD
            if (confirmOutOfDateRebuild()) {
                rebuildRepo(null);
            }
=======
            Platform.runLater(this::checkAndPromptForRebuild);

>>>>>>> e678491a
        }
    }

    /**
     * is the events db out of date
     *
     * @return true if the events db is out of date , false otherwise
     */
    public boolean isEventsDBStale() {
        return eventsDBStale.get();
    }

    /**
     *
     * @param stale the value of stale
     */
    private void setEventsDBStale(final Boolean stale) {
        eventsDBStale.set(stale);
        try {
            perCaseTimelineProperties.setDbStale(stale);
        } catch (IOException ex) {
            MessageNotifyUtil.Notify.error("Timeline", "Failed to mark the timeline db as " + (stale ? "" : "not ") + "stale. Some results may be out of date or missing.");
            LOGGER.log(Level.SEVERE, "Error marking the timeline db as stale.", ex);
        }
    }

    private void setIngestRunning(boolean ingestRunning) {
        try {
            perCaseTimelineProperties.setIngestRunning(ingestRunning);
        } catch (IOException ex) {
            MessageNotifyUtil.Notify.error("Timeline", "Failed to mark the timeline db as populated while ingest was" + (ingestRunning ? "" : "not ") + "running. Some results may be out of date or missing.");
            LOGGER.log(Level.SEVERE, "Error marking the ingest state while the timeline db was populated.", ex);
        }
    }

    private class AutopsyIngestModuleListener implements PropertyChangeListener {

        @Override
        public void propertyChange(PropertyChangeEvent evt) {
            /**
             * Checking for a current case is a stop gap measure until a
             * different way of handling the closing of cases is worked out.
             * Currently, remote events may be received for a case that is
             * already closed.
             */
            try {
                Case.getCurrentCase();
            } catch (IllegalStateException notUsed) {
                /**
                 * Case is closed, do nothing.
                 */
                return;
            }

            switch (IngestManager.IngestModuleEvent.valueOf(evt.getPropertyName())) {
                case CONTENT_CHANGED:
                    break;
                case DATA_ADDED:
                case FILE_DONE:
                    Platform.runLater(() -> setEventsDBStale(true));
                    break;
            }
        }
    }

    @Immutable
    private class AutopsyIngestJobListener implements PropertyChangeListener {

        @Override
        public void propertyChange(PropertyChangeEvent evt) {
            switch (IngestManager.IngestJobEvent.valueOf(evt.getPropertyName())) {
                case CANCELLED:
                case COMPLETED:
                    SwingUtilities.invokeLater(TimeLineController.this::confirmOutOfDateRebuildIfWindowOpen);
            }
        }
    }

    @Immutable
    private class AutopsyCaseListener implements PropertyChangeListener {

        @Override
        public void propertyChange(PropertyChangeEvent evt) {
            switch (Case.Events.valueOf(evt.getPropertyName())) {
                case BLACKBOARD_ARTIFACT_TAG_ADDED:
                    executor.submit(() -> filteredEvents.handleArtifactTagAdded((BlackBoardArtifactTagAddedEvent) evt));
                    break;
                case BLACKBOARD_ARTIFACT_TAG_DELETED:
                    executor.submit(() -> filteredEvents.handleArtifactTagDeleted((BlackBoardArtifactTagDeletedEvent) evt));
                    break;
                case CONTENT_TAG_ADDED:
                    executor.submit(() -> filteredEvents.handleContentTagAdded((ContentTagAddedEvent) evt));
                    break;
                case CONTENT_TAG_DELETED:
                    executor.submit(() -> filteredEvents.handleContentTagDeleted((ContentTagDeletedEvent) evt));
                    break;
                case DATA_SOURCE_ADDED:
                    Platform.runLater(() -> {
                        setEventsDBStale(true);
                        SwingUtilities.invokeLater(TimeLineController.this::confirmOutOfDateRebuildIfWindowOpen);
                    });
                    break;
                case CURRENT_CASE:
                    OpenTimelineAction.invalidateController();
                    SwingUtilities.invokeLater(TimeLineController.this::shutDownTimeLine);
                    break;
            }
        }
    }
}<|MERGE_RESOLUTION|>--- conflicted
+++ resolved
@@ -69,10 +69,7 @@
 import org.sleuthkit.autopsy.coreutils.History;
 import org.sleuthkit.autopsy.coreutils.LoggedTask;
 import org.sleuthkit.autopsy.coreutils.Logger;
-<<<<<<< HEAD
-=======
 import org.sleuthkit.autopsy.coreutils.MessageNotifyUtil;
->>>>>>> e678491a
 import org.sleuthkit.autopsy.coreutils.ThreadConfined;
 import org.sleuthkit.autopsy.ingest.IngestManager;
 import org.sleuthkit.autopsy.timeline.datamodel.FilteredEventsModel;
@@ -301,15 +298,8 @@
      *
      * @param repoBuilder
      */
-<<<<<<< HEAD
-    boolean rebuildRepo(Interval interval) {
-        if (IngestManager.getInstance().isIngestRunning()) {
-            //confirm timeline during ingest
-            if (confirmRebuildDuringIngest() == false) {
-                return false;
-=======
     @ThreadConfined(type = ThreadConfined.ThreadType.JFX)
-    private void rebuildRepoHelper(Function<Consumer<Worker.State>, CancellationProgressTask<?>> repoBuilder) {
+    private void rebuildRepoHelper(Function<Consumer<Worker.State>, CancellationProgressTask<?>> repoBuilder, Interval interval) {
         SwingUtilities.invokeLater(this::closeTimelineWindow);
         boolean ingestRunning = IngestManager.getInstance().isIngestRunning();
         final CancellationProgressTask<?> rebuildRepository = repoBuilder.apply(newSate -> {
@@ -320,40 +310,23 @@
                     setEventsDBStale(false);
                     SwingUtilities.invokeLater(TimeLineController.this::showWindow);
                     historyManager.reset(filteredEvents.zoomParametersProperty().get());
-                    TimeLineController.this.showFullRange();
+                    TimeLineController.this.showRange(interval);
                     break;
                 case FAILED:
                 case CANCELLED:
                     setEventsDBStale(true);
                     break;
->>>>>>> e678491a
             }
         });
         promptDialogManager.showProgressDialog(rebuildRepository);
     }
 
-<<<<<<< HEAD
-                    Platform.runLater(() -> {
-                        //TODO: should this be an event?
-                        newEventsFlag.set(false);
-                        historyManager.reset(filteredEvents.zoomParametersProperty().get());
-                        TimeLineController.this.showRange(interval);
-                    });
-                });
-            }
-        } catch (TskCoreException ex) {
-            LOGGER.log(Level.SEVERE, "Error when generating timeline, ", ex); // NON-NLS
-            return false;
-        }
-        return true;
-=======
     /**
      * rebuld the entire repo.
      */
     @ThreadConfined(type = ThreadConfined.ThreadType.JFX)
-    void rebuildRepo() {
-        rebuildRepoHelper(eventsRepository::rebuildRepository);
->>>>>>> e678491a
+    void rebuildRepo(Interval interval) {
+        rebuildRepoHelper(eventsRepository::rebuildRepository, interval);
     }
 
     /**
@@ -361,32 +334,15 @@
      * tags table and rebuild it by querying for all the tags and inserting them
      * in to the TimeLine DB.
      */
-<<<<<<< HEAD
+    @ThreadConfined(type = ThreadConfined.ThreadType.JFX)
     void rebuildTagsTable(Interval interval) {
-        LOGGER.log(Level.INFO, "starting to rebuild tags table"); // NON-NLS
-//        SwingUtilities.invokeLater(() -> {
-//            if (isWindowOpen()) {
-//                mainFrame.close();
-//            }
-//        });
-        synchronized (eventsRepository) {
-            eventsRepository.rebuildTags(() -> {
-                showWindow();
-                Platform.runLater(() -> {
-                    showRange(interval);
-                });
-            });
-=======
-    @ThreadConfined(type = ThreadConfined.ThreadType.JFX)
-    void rebuildTagsTable() {
-        rebuildRepoHelper(eventsRepository::rebuildTags);
+        rebuildRepoHelper(eventsRepository::rebuildTags, interval);
     }
 
     @ThreadConfined(type = ThreadConfined.ThreadType.AWT)
     private void closeTimelineWindow() {
         if (isWindowOpen()) {
             mainFrame.close();
->>>>>>> e678491a
         }
     }
 
@@ -396,23 +352,18 @@
         }
     }
 
-<<<<<<< HEAD
     public void showRange(Interval interval) {
-        synchronized (filteredEvents) {
-            if (null == interval) {
-                showFullRange();
-            } else {
-                System.out.println(interval);
+        if (interval == null) {
+            showFullRange();
+        } else {
+            synchronized (filteredEvents) {
                 pushTimeRange(interval);
             }
         }
     }
 
-    synchronized public void closeTimeLine() {
-=======
     @ThreadConfined(type = ThreadConfined.ThreadType.AWT)
     public void shutDownTimeLine() {
->>>>>>> e678491a
         if (mainFrame != null) {
             listeningToAutopsy = false;
             IngestManager.getInstance().removeIngestModuleEventListener(ingestModuleListener);
@@ -426,12 +377,8 @@
     /**
      * show the timeline window and prompt for rebuilding database if necessary.
      */
-<<<<<<< HEAD
-    synchronized void openTimeLine(Interval interval) {
-=======
     @ThreadConfined(type = ThreadConfined.ThreadType.AWT)
-    void openTimeLine() {
->>>>>>> e678491a
+    void openTimeLine(Interval interval) {
         // listen for case changes (specifically images being added, and case changes).
         if (Case.isCaseOpen() && !listeningToAutopsy) {
             IngestManager.getInstance().addIngestModuleEventListener(ingestModuleListener);
@@ -440,33 +387,6 @@
             listeningToAutopsy = true;
         }
 
-<<<<<<< HEAD
-        try {
-            boolean repoRebuilt = false;  //has the repo been rebuilt
-            long timeLineLastObjectId = eventsRepository.getLastObjID();
-
-            //if the repo is empty rebuild it
-            if (timeLineLastObjectId == -1) {
-                repoRebuilt = rebuildRepo(interval);
-            }
-
-            if (repoRebuilt == false) {
-                //if ingest was running uring last rebuild, prompt to rebuild
-                if (eventsRepository.getWasIngestRunning()) {
-                    if (confirmLastBuiltDuringIngestRebuild()) {
-                        repoRebuilt = rebuildRepo(interval);
-                    }
-                }
-            }
-
-            if (repoRebuilt == false) {
-                final SleuthkitCase sleuthkitCase = autoCase.getSleuthkitCase();
-                //if the last artifact and object ids don't match between skc and tldb, prompt to rebuild
-                if (sleuthkitCase.getLastObjectId() != timeLineLastObjectId
-                        || getCaseLastArtifactID(sleuthkitCase) != eventsRepository.getLastArtfactID()) {
-                    if (confirmOutOfDateRebuild()) {
-                        repoRebuilt = rebuildRepo(interval);
-=======
         Platform.runLater(() -> {
             try {
                 if (promptDialogManager.bringCurrentDialogToFront()) {
@@ -476,56 +396,42 @@
                     //confirm timeline during ingest
                     if (promptDialogManager.confirmDuringIngest() == false) {
                         return;
->>>>>>> e678491a
                     }
                 }
 
-<<<<<<< HEAD
-            if (repoRebuilt == false) {
-                // if the TLDB schema has been upgraded since last time TL ran, prompt for rebuild
-                if (eventsRepository.hasNewColumns() == false) {
-                    if (confirmDataSourceIDsMissingRebuild()) {
-                        repoRebuilt = rebuildRepo(interval);
-                    }
-=======
                 /*
                  * if the repo was not rebuilt at minimum rebuild the tags which
                  * may have been updated without our knowing it, since we
                  * can't/aren't checking them. This should at least be quick.
                  * //TODO: can we check the tags to see if we need to do this?
                  */
-                if (checkAndPromptForRebuild() == false) {
-                    rebuildTagsTable();
->>>>>>> e678491a
+                if (checkAndPromptForRebuild(interval) == false) {
+                    rebuildTagsTable(interval);
                 }
 
-<<<<<<< HEAD
-            /*
-             * if the repo was not rebuilt at minimum rebuild the tags which may
-             * have been updated without our knowing it.
-             */
-            if (repoRebuilt == false) {
-                rebuildTagsTable(interval);
-=======
             } catch (HeadlessException | MissingResourceException ex) {
                 LOGGER.log(Level.SEVERE, "Unexpected error when generating timeline, ", ex); // NON-NLS //NOI18N
->>>>>>> e678491a
             }
         });
     }
 
     @ThreadConfined(type = ThreadConfined.ThreadType.JFX)
     private boolean checkAndPromptForRebuild() {
+        return checkAndPromptForRebuild(null);
+    }
+
+    @ThreadConfined(type = ThreadConfined.ThreadType.JFX)
+    private boolean checkAndPromptForRebuild(Interval interval) {
         //if the repo is empty just (r)ebuild it with out asking,  they can always cancel part way through;
         if (eventsRepository.countAllEvents() == 0) {
-            rebuildRepo();
+            rebuildRepo(interval);
             return true;
         }
 
         ArrayList<String> rebuildReasons = getRebuildReasons();
         if (rebuildReasons.isEmpty() == false) {
             if (promptDialogManager.confirmRebuild(rebuildReasons)) {
-                rebuildRepo();
+                rebuildRepo(interval);
                 return true;
             }
         }
@@ -821,32 +727,10 @@
      * @return true if they agree to rebuild
      */
     @ThreadConfined(type = ThreadConfined.ThreadType.AWT)
-    private void confirmOutOfDateRebuildIfWindowOpen(Interval interval) throws MissingResourceException, HeadlessException {
-        if (isWindowOpen()) {
-            if (confirmOutOfDateRebuild()) {
-                rebuildRepo(interval);
-            }
-        }
-    }
-
-    /**
-     * prompt the user to rebuild the db because the db is out of date and
-     * doesn't include things from subsequent ingests ONLY IF THE TIMELINE
-     * WINDOW IS OPEN
-     *
-     * @return true if they agree to rebuild
-     */
-    @ThreadConfined(type = ThreadConfined.ThreadType.AWT)
     private void confirmOutOfDateRebuildIfWindowOpen() throws MissingResourceException, HeadlessException {
         if (isWindowOpen()) {
-<<<<<<< HEAD
-            if (confirmOutOfDateRebuild()) {
-                rebuildRepo(null);
-            }
-=======
             Platform.runLater(this::checkAndPromptForRebuild);
 
->>>>>>> e678491a
         }
     }
 
