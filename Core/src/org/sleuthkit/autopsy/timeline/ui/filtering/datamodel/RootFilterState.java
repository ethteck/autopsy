/*
 * Autopsy Forensic Browser
 *
 * Copyright 2018-2019 Basis Technology Corp.
 * Contact: carrier <at> sleuthkit <dot> org
 *
 * Licensed under the Apache License, Version 2.0 (the "License");
 * you may not use this file except in compliance with the License.
 * You may obtain a copy of the License at
 *
 *     http://www.apache.org/licenses/LICENSE-2.0
 *
 * Unless required by applicable law or agreed to in writing, software
 * distributed under the License is distributed on an "AS IS" BASIS,
 * WITHOUT WARRANTIES OR CONDITIONS OF ANY KIND, either express or implied.
 * See the License for the specific language governing permissions and
 * limitations under the License.
 */
package org.sleuthkit.autopsy.timeline.ui.filtering.datamodel;

import com.google.common.collect.ImmutableMap;
import com.google.common.collect.Lists;
import java.util.Arrays;
import java.util.HashSet;
import java.util.Objects;
import java.util.Set;
import javafx.beans.property.BooleanProperty;
import javafx.beans.property.SimpleBooleanProperty;
import javafx.collections.ObservableList;
<<<<<<< HEAD
=======
import org.openide.util.NbBundle;
>>>>>>> 47be7d07
import org.sleuthkit.datamodel.timeline.TimelineFilter;
import org.sleuthkit.datamodel.timeline.TimelineFilter.DataSourceFilter;
import org.sleuthkit.datamodel.timeline.TimelineFilter.DataSourcesFilter;
import org.sleuthkit.datamodel.timeline.TimelineFilter.EventTypeFilter;
import org.sleuthkit.datamodel.timeline.TimelineFilter.FileTypeFilter;
import org.sleuthkit.datamodel.timeline.TimelineFilter.FileTypesFilter;
import org.sleuthkit.datamodel.timeline.TimelineFilter.HashHitsFilter;
import org.sleuthkit.datamodel.timeline.TimelineFilter.HashSetFilter;
import org.sleuthkit.datamodel.timeline.TimelineFilter.HideKnownFilter;
import org.sleuthkit.datamodel.timeline.TimelineFilter.RootFilter;
import org.sleuthkit.datamodel.timeline.TimelineFilter.TextFilter;

/** A FilterState for RootFilters. Provides named access to the sub
 * filterstates.
 */
public class RootFilterState extends CompoundFilterState<TimelineFilter, RootFilter> {

    private final CompoundFilterState<EventTypeFilter, EventTypeFilter> eventTypeFilterState;
    private final DefaultFilterState<HideKnownFilter> knownFilterState;
    private final DefaultFilterState<TextFilter> textFilterState;
    private final TagsFilterState tagsFilterState;
    private final CompoundFilterState<HashSetFilter, HashHitsFilter> hashHitsFilterState;
    private final CompoundFilterState<DataSourceFilter, DataSourcesFilter> dataSourcesFilterState;
    private final CompoundFilterState<TimelineFilter.FileTypeFilter, TimelineFilter.FileTypesFilter> fileTypesFilterState;

    private static final BooleanProperty ALWAYS_TRUE = new SimpleBooleanProperty(true);
    private final static BooleanProperty ALWAYS_FALSE = new SimpleBooleanProperty(false);

<<<<<<< HEAD
    private final Set<   FilterState< ? extends TimelineFilter>> namedFilterStates = new HashSet<>();
=======
    private final Set<FilterState<? extends TimelineFilter>> namedFilterStates = new HashSet<>();
>>>>>>> 47be7d07

    public RootFilterState(RootFilter delegate) {
        this(delegate,
                new CompoundFilterState<>(delegate.getEventTypeFilter()),
                new DefaultFilterState<>(delegate.getKnownFilter()),
                new DefaultFilterState<>(delegate.getTextFilter()),
                new TagsFilterState(delegate.getTagsFilter()),
                new CompoundFilterState<>(delegate.getHashHitsFilter()),
                new CompoundFilterState<>(delegate.getDataSourcesFilter()),
                new CompoundFilterState<>(delegate.getFileTypesFilter())
        );
    }

    private RootFilterState(RootFilter filter,
                            CompoundFilterState<EventTypeFilter, EventTypeFilter> eventTypeFilterState,
                            DefaultFilterState<HideKnownFilter> knownFilterState,
                            DefaultFilterState<TextFilter> textFilterState,
                            TagsFilterState tagsFilterState,
                            CompoundFilterState<HashSetFilter, HashHitsFilter> hashHitsFilterState,
                            CompoundFilterState<DataSourceFilter, DataSourcesFilter> dataSourcesFilterState,
                            CompoundFilterState<FileTypeFilter, FileTypesFilter> fileTypesFilterState) {
        super(filter, Arrays.asList(eventTypeFilterState, knownFilterState, textFilterState, tagsFilterState, hashHitsFilterState, dataSourcesFilterState, fileTypesFilterState));
        this.eventTypeFilterState = eventTypeFilterState;
        this.knownFilterState = knownFilterState;
        this.textFilterState = textFilterState;
        this.tagsFilterState = tagsFilterState;
        this.hashHitsFilterState = hashHitsFilterState;
        this.dataSourcesFilterState = dataSourcesFilterState;
        this.fileTypesFilterState = fileTypesFilterState;

        namedFilterStates.addAll(Arrays.asList(eventTypeFilterState, knownFilterState, textFilterState, tagsFilterState, hashHitsFilterState, dataSourcesFilterState, fileTypesFilterState));
    }

    /**
     * Get a new root filter that intersects the given filter with this one.
     *
     * @param otherFilter
     *
     * @return A new RootFilter model that intersects the given filter with this
     *         one.
     */
    public RootFilterState intersect(FilterState< ? extends TimelineFilter> otherFilter) {
        RootFilterState copyOf = copyOf();
        copyOf.addSubFilterState(otherFilter);
        return copyOf;
    }

    @Override
    public RootFilterState copyOf() {
        RootFilterState copy = new RootFilterState(getFilter().copyOf(),
                getEventTypeFilterState().copyOf(),
                getKnownFilterState().copyOf(),
                getTextFilterState().copyOf(),
                getTagsFilterState().copyOf(),
                getHashHitsFilterState().copyOf(),
                getDataSourcesFilterState().copyOf(),
                getFileTypesFilterState().copyOf()
        );
        this.getSubFilterStates().stream()
                .filter(filterState -> namedFilterStates.contains(filterState) == false)
                .forEach(copy::addSubFilterState);
        return copy;
    }

    public CompoundFilterState<EventTypeFilter, EventTypeFilter> getEventTypeFilterState() {
        return eventTypeFilterState;
    }

    public DefaultFilterState<HideKnownFilter> getKnownFilterState() {
        return knownFilterState;
    }

    public DefaultFilterState<TextFilter> getTextFilterState() {
        return textFilterState;
    }

    public TagsFilterState getTagsFilterState() {
        return tagsFilterState;
    }

    public CompoundFilterState<HashSetFilter, HashHitsFilter> getHashHitsFilterState() {
        return hashHitsFilterState;
    }

    public CompoundFilterState<DataSourceFilter, DataSourcesFilter> getDataSourcesFilterState() {
        return dataSourcesFilterState;
    }

    public CompoundFilterState<FileTypeFilter, FileTypesFilter> getFileTypesFilterState() {
        return fileTypesFilterState;
    }

    @Override
    public RootFilter getActiveFilter() {
        return new RootFilter(knownFilterState.getActiveFilter(),
                tagsFilterState.getActiveFilter(),
                hashHitsFilterState.getActiveFilter(),
                textFilterState.getActiveFilter(),
                eventTypeFilterState.getActiveFilter(),
                dataSourcesFilterState.getActiveFilter(),
                fileTypesFilterState.getActiveFilter(),
                Lists.transform(getSubFilterStates(), FilterState::getActiveFilter));
    }

    @SuppressWarnings("rawtypes")
    public boolean hasActiveHashFilters() {
        return hashHitsFilterState.isActive()
               && hashHitsFilterState.getSubFilterStates().stream().anyMatch(FilterState::isActive);
    }

    @SuppressWarnings("rawtypes")
    public boolean hasActiveTagsFilters() {
        return tagsFilterState.isActive()
               && tagsFilterState.getSubFilterStates().stream().anyMatch(FilterState::isActive);
    }

    @Override
    public ObservableList<FilterState<? extends TimelineFilter>> getSubFilterStates() {
<<<<<<< HEAD

=======
>>>>>>> 47be7d07
        ImmutableMap<FilterState<? extends TimelineFilter>, Integer> filterOrder
                = ImmutableMap.<FilterState<? extends TimelineFilter>, Integer>builder()
                        .put(knownFilterState, 0)
                        .put(textFilterState, 1)
                        .put(tagsFilterState, 2)
                        .put(hashHitsFilterState, 3)
                        .put(dataSourcesFilterState, 4)
                        .put(fileTypesFilterState, 5)
                        .put(eventTypeFilterState, 6)
                        .build();

        return super.getSubFilterStates().sorted((state1, state2)
                -> Integer.compare(filterOrder.getOrDefault(state1, Integer.MAX_VALUE), filterOrder.getOrDefault(state2, Integer.MAX_VALUE)));
<<<<<<< HEAD

=======
>>>>>>> 47be7d07
    }

    @Override
    public boolean equals(Object obj) {
        if (this == obj) {
            return true;
        }
        if (obj == null) {
            return false;
        }
        if (getClass() != obj.getClass()) {
            return false;
        }

        final RootFilterState other = (RootFilterState) obj;
<<<<<<< HEAD
        if (!Objects.equals(this.getFilter(), other.getFilter())) {
            return false;
        }

        if (!Objects.equals(this.getSubFilterStates(), other.getSubFilterStates())) {
            return false;
        }
        return true;
=======
      
        if (false == Objects.equals(this.getFilter(), other.getFilter())) {
            return false;
        }

        return Objects.equals(this.getSubFilterStates(), other.getSubFilterStates());
>>>>>>> 47be7d07
    }

    @Override
    public int hashCode() {
        return 7;
    }

    @Override
    public BooleanProperty activeProperty() {
        return ALWAYS_TRUE;
    }

    @Override
    public BooleanProperty disabledProperty() {
        return ALWAYS_FALSE;
    }

    @NbBundle.Messages("RootFilterState.displayName=Root")
    @Override
    public String getDisplayName() {
<<<<<<< HEAD
        return "Root";
=======
        return Bundle.RootFilterState_displayName();
>>>>>>> 47be7d07
    }

    @Override
    public boolean isActive() {
        return true;
    }

    @Override
    public boolean isDisabled() {
        return false;
    }

    @Override
    public boolean isSelected() {
        return true;
    }

    @Override
    public BooleanProperty selectedProperty() {
        return ALWAYS_TRUE;
    }

    @Override
    public void setDisabled(Boolean act) {
<<<<<<< HEAD
//        throw new UnsupportedOperationException("Not supported yet."); //To change body of generated methods, choose Tools | Templates.
=======
        /*
         * A RootFitlerState is always enabled, so disabling it is overridden as
         * a no-op.
         */
>>>>>>> 47be7d07
    }

    @Override
    public void setSelected(Boolean act) {
<<<<<<< HEAD
//        throw new UnsupportedOperationException("Not supported yet."); //To change body of generated methods, choose Tools | Templates.
=======
        /*
         * A RootFitlerState is always enabled, so enabling it is overridden as
         * a no-op.
         */
>>>>>>> 47be7d07
    }

    @Override
    public String toString() {
        return "RootFilterState{"
               + "\neventTypeFilterState=" + eventTypeFilterState + ","
               + "\nknownFilterState=" + knownFilterState + ","
               + "\ntextFilterState=" + textFilterState + ","
               + "\ntagsFilterState=" + tagsFilterState + ","
               + "\nhashHitsFilterState=" + hashHitsFilterState + ","
               + "\ndataSourcesFilterState=" + dataSourcesFilterState + ","
               + "\nfileTypesFilterState=" + fileTypesFilterState + ","
               + "\nsubFilterStates=" + getSubFilterStates() + ","
               + "\nnamedFilterStates=" + namedFilterStates + ","
<<<<<<< HEAD
               + "\ndelegate=" + getFilter() + '}';
=======
               + "\ndelegate=" + getFilter() + '}'; //NON-NLS
>>>>>>> 47be7d07
    }
}<|MERGE_RESOLUTION|>--- conflicted
+++ resolved
@@ -27,10 +27,7 @@
 import javafx.beans.property.BooleanProperty;
 import javafx.beans.property.SimpleBooleanProperty;
 import javafx.collections.ObservableList;
-<<<<<<< HEAD
-=======
 import org.openide.util.NbBundle;
->>>>>>> 47be7d07
 import org.sleuthkit.datamodel.timeline.TimelineFilter;
 import org.sleuthkit.datamodel.timeline.TimelineFilter.DataSourceFilter;
 import org.sleuthkit.datamodel.timeline.TimelineFilter.DataSourcesFilter;
@@ -59,11 +56,7 @@
     private static final BooleanProperty ALWAYS_TRUE = new SimpleBooleanProperty(true);
     private final static BooleanProperty ALWAYS_FALSE = new SimpleBooleanProperty(false);
 
-<<<<<<< HEAD
-    private final Set<   FilterState< ? extends TimelineFilter>> namedFilterStates = new HashSet<>();
-=======
     private final Set<FilterState<? extends TimelineFilter>> namedFilterStates = new HashSet<>();
->>>>>>> 47be7d07
 
     public RootFilterState(RootFilter delegate) {
         this(delegate,
@@ -182,10 +175,6 @@
 
     @Override
     public ObservableList<FilterState<? extends TimelineFilter>> getSubFilterStates() {
-<<<<<<< HEAD
-
-=======
->>>>>>> 47be7d07
         ImmutableMap<FilterState<? extends TimelineFilter>, Integer> filterOrder
                 = ImmutableMap.<FilterState<? extends TimelineFilter>, Integer>builder()
                         .put(knownFilterState, 0)
@@ -199,10 +188,6 @@
 
         return super.getSubFilterStates().sorted((state1, state2)
                 -> Integer.compare(filterOrder.getOrDefault(state1, Integer.MAX_VALUE), filterOrder.getOrDefault(state2, Integer.MAX_VALUE)));
-<<<<<<< HEAD
-
-=======
->>>>>>> 47be7d07
     }
 
     @Override
@@ -218,23 +203,12 @@
         }
 
         final RootFilterState other = (RootFilterState) obj;
-<<<<<<< HEAD
-        if (!Objects.equals(this.getFilter(), other.getFilter())) {
-            return false;
-        }
-
-        if (!Objects.equals(this.getSubFilterStates(), other.getSubFilterStates())) {
-            return false;
-        }
-        return true;
-=======
       
         if (false == Objects.equals(this.getFilter(), other.getFilter())) {
             return false;
         }
 
         return Objects.equals(this.getSubFilterStates(), other.getSubFilterStates());
->>>>>>> 47be7d07
     }
 
     @Override
@@ -255,11 +229,7 @@
     @NbBundle.Messages("RootFilterState.displayName=Root")
     @Override
     public String getDisplayName() {
-<<<<<<< HEAD
-        return "Root";
-=======
         return Bundle.RootFilterState_displayName();
->>>>>>> 47be7d07
     }
 
     @Override
@@ -284,26 +254,18 @@
 
     @Override
     public void setDisabled(Boolean act) {
-<<<<<<< HEAD
-//        throw new UnsupportedOperationException("Not supported yet."); //To change body of generated methods, choose Tools | Templates.
-=======
         /*
          * A RootFitlerState is always enabled, so disabling it is overridden as
          * a no-op.
          */
->>>>>>> 47be7d07
     }
 
     @Override
     public void setSelected(Boolean act) {
-<<<<<<< HEAD
-//        throw new UnsupportedOperationException("Not supported yet."); //To change body of generated methods, choose Tools | Templates.
-=======
         /*
          * A RootFitlerState is always enabled, so enabling it is overridden as
          * a no-op.
          */
->>>>>>> 47be7d07
     }
 
     @Override
@@ -318,10 +280,6 @@
                + "\nfileTypesFilterState=" + fileTypesFilterState + ","
                + "\nsubFilterStates=" + getSubFilterStates() + ","
                + "\nnamedFilterStates=" + namedFilterStates + ","
-<<<<<<< HEAD
-               + "\ndelegate=" + getFilter() + '}';
-=======
                + "\ndelegate=" + getFilter() + '}'; //NON-NLS
->>>>>>> 47be7d07
     }
 }