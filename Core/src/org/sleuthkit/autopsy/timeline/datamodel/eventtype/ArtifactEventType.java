/*
 * Autopsy Forensic Browser
 *
 * Copyright 2014-16 Basis Technology Corp.
 * Contact: carrier <at> sleuthkit <dot> org
 *
 * Licensed under the Apache License, Version 2.0 (the "License");
 * you may not use this file except in compliance with the License.
 * You may obtain a copy of the License at
 *
 *     http://www.apache.org/licenses/LICENSE-2.0
 *
 * Unless required by applicable law or agreed to in writing, software
 * distributed under the License is distributed on an "AS IS" BASIS,
 * WITHOUT WARRANTIES OR CONDITIONS OF ANY KIND, either express or implied.
 * See the License for the specific language governing permissions and
 * limitations under the License.
 */
package org.sleuthkit.autopsy.timeline.datamodel.eventtype;

<<<<<<< HEAD
import java.util.HashMap;
import java.util.List;
import java.util.Map;
import java.util.Set;
import java.util.function.BiFunction;
=======
import java.text.MessageFormat;
import java.util.Optional;
import java.util.function.Function;
>>>>>>> e678491a
import java.util.logging.Level;
import java.util.stream.Collectors;
import org.apache.commons.lang3.StringUtils;
import org.sleuthkit.autopsy.coreutils.Logger;
import org.sleuthkit.datamodel.BlackboardArtifact;
import org.sleuthkit.datamodel.BlackboardAttribute;
import org.sleuthkit.datamodel.TskCoreException;

/**
 *
 */
public interface ArtifactEventType extends EventType {

<<<<<<< HEAD
    public static Set<ArtifactEventType> getAllArtifactEventTypes() {
        return allTypes.stream()
                .filter((EventType t) -> t instanceof ArtifactEventType)
                .map(ArtifactEventType.class::cast)
                .collect(Collectors.toSet());
    }
=======
    public static final Logger LOGGER = Logger.getLogger(ArtifactEventType.class.getName());
    static final EmptyExtractor EMPTY_EXTRACTOR = new EmptyExtractor();
>>>>>>> e678491a

    /**
     * @return the Artifact type this event type is derived from
     */
    public BlackboardArtifact.Type getArtifactType();

    public BlackboardAttribute.Type getDateTimeAttrubuteType();

    /**
     * given an artifact, pull out the time stamp, and compose the descriptions.
     * Each implementation of {@link ArtifactEventType} needs to implement
     * parseAttributesHelper() as hook for {@link buildEventDescription(org.sleuthkit.datamodel.BlackboardArtifact)
     * to invoke. Most subtypes can use this default implementation.
     *
     * @param artf
     *
     * @return an {@link AttributeEventDescription} containing the timestamp
     *         and description information
     *
     * @throws TskCoreException
     */
    default AttributeEventDescription parseAttributesHelper(BlackboardArtifact artf) throws TskCoreException {
        final BlackboardAttribute dateTimeAttr = artf.getAttribute(getDateTimeAttrubuteType());

        long time = dateTimeAttr.getValueLong();
        String shortDescription = getShortExtractor().apply(artf);
        String medDescription = shortDescription + " : " + getMedExtractor().apply(artf);
        String fullDescription = medDescription + " : " + getFullExtractor().apply(artf);
        return new AttributeEventDescription(time, shortDescription, medDescription, fullDescription);
    }

    /**
     * @return a function from an artifact to a String to use as part of the
     *         full event description
     */
    Function<BlackboardArtifact, String> getFullExtractor();

    /**
     * @return a function from an artifact to a String to use as part of the
     *         medium event description
     */
    Function<BlackboardArtifact, String> getMedExtractor();

    /**
     * @return a function from an artifact to a String to use as part of the
     *         short event description
     */
    Function<BlackboardArtifact, String> getShortExtractor();

    /**
     * bundles the per event information derived from a BlackBoard Artifact into
<<<<<<< HEAD
     * one object. Primarily used to have a single return value for null null
     * null null     {@link SubType#buildEventDescription(org.sleuthkit.datamodel.BlackboardArtifact).
=======
     * one object. Primarily used to have a single return value for
     * {@link ArtifactEventType#buildEventDescription(ArtifactEventType, BlackboardArtifact)}.
>>>>>>> e678491a
     */
    static class AttributeEventDescription {

        final private long time;

        public long getTime() {
            return time;
        }

        public String getShortDescription() {
            return shortDescription;
        }

        public String getMedDescription() {
            return medDescription;
        }

        public String getFullDescription() {
            return fullDescription;
        }

        final private String shortDescription;

        final private String medDescription;

        final private String fullDescription;

        public AttributeEventDescription(long time, String shortDescription,
                String medDescription,
                String fullDescription) {
            this.time = time;
            this.shortDescription = shortDescription;
            this.medDescription = medDescription;
            this.fullDescription = fullDescription;
        }
    }

    /**
     * Build a {@link AttributeEventDescription} derived from a
     * {@link BlackboardArtifact}. This is a template method that relies on each
     * {@link ArtifactEventType}'s implementation of
     * {@link ArtifactEventType#parseAttributesHelper()} to know how to go from
     * {@link BlackboardAttribute}s to the event description.
     *
     * @param artf the {@link BlackboardArtifact} to derive the event
     *             description from
     *
     * @return an {@link AttributeEventDescription} derived from the given
     *         artifact, if the given artifact has no timestamp
     *
     * @throws TskCoreException is there is a problem accessing the blackboard
     *                          data
     */
    static public AttributeEventDescription buildEventDescription(ArtifactEventType type, BlackboardArtifact artf) throws TskCoreException {
        //if we got passed an artifact that doesn't correspond to the type of the event, 
        //something went very wrong. throw an exception.
        if (type.getArtifactType().getTypeID() != artf.getArtifactTypeID()) {
            throw new IllegalArgumentException();
        }
        if (artf.getAttribute(type.getDateTimeAttrubuteType()) == null) {
            LOGGER.log(Level.WARNING, "Artifact {0} has no date/time attribute, skipping it.", artf.getArtifactID()); // NON-NLS
            return null;
        }
        //use the hook provided by this subtype implementation
        return type.parseAttributesHelper(artf);
    }

    static class AttributeExtractor implements Function<BlackboardArtifact, String> {

        public String apply(BlackboardArtifact artf) {
            return Optional.ofNullable(getAttributeSafe(artf, attributeType))
                    .map(BlackboardAttribute::getDisplayString)
                    .map(StringUtils::defaultString)
                    .orElse("");
        }

        private final BlackboardAttribute.Type attributeType;

        public AttributeExtractor(BlackboardAttribute.Type attribute) {
            this.attributeType = attribute;
        }

    }

    static class EmptyExtractor implements Function<BlackboardArtifact, String> {

        @Override
        public String apply(BlackboardArtifact t) {
            return "";
        }
    }

    static BlackboardAttribute getAttributeSafe(BlackboardArtifact artf, BlackboardAttribute.Type attrType) {
        try {
            return artf.getAttribute(attrType);
        } catch (TskCoreException ex) {
            LOGGER.log(Level.SEVERE, MessageFormat.format("Error getting extracting attribute from artifact {0}.", artf.getArtifactID()), ex); // NON-NLS
            return null;
        }
    }
}<|MERGE_RESOLUTION|>--- conflicted
+++ resolved
@@ -18,17 +18,10 @@
  */
 package org.sleuthkit.autopsy.timeline.datamodel.eventtype;
 
-<<<<<<< HEAD
-import java.util.HashMap;
-import java.util.List;
-import java.util.Map;
-import java.util.Set;
-import java.util.function.BiFunction;
-=======
 import java.text.MessageFormat;
 import java.util.Optional;
+import java.util.Set;
 import java.util.function.Function;
->>>>>>> e678491a
 import java.util.logging.Level;
 import java.util.stream.Collectors;
 import org.apache.commons.lang3.StringUtils;
@@ -42,17 +35,15 @@
  */
 public interface ArtifactEventType extends EventType {
 
-<<<<<<< HEAD
+    public static final Logger LOGGER = Logger.getLogger(ArtifactEventType.class.getName());
+    static final EmptyExtractor EMPTY_EXTRACTOR = new EmptyExtractor();
+
     public static Set<ArtifactEventType> getAllArtifactEventTypes() {
         return allTypes.stream()
                 .filter((EventType t) -> t instanceof ArtifactEventType)
                 .map(ArtifactEventType.class::cast)
                 .collect(Collectors.toSet());
     }
-=======
-    public static final Logger LOGGER = Logger.getLogger(ArtifactEventType.class.getName());
-    static final EmptyExtractor EMPTY_EXTRACTOR = new EmptyExtractor();
->>>>>>> e678491a
 
     /**
      * @return the Artifact type this event type is derived from
@@ -104,13 +95,8 @@
 
     /**
      * bundles the per event information derived from a BlackBoard Artifact into
-<<<<<<< HEAD
-     * one object. Primarily used to have a single return value for null null
-     * null null     {@link SubType#buildEventDescription(org.sleuthkit.datamodel.BlackboardArtifact).
-=======
      * one object. Primarily used to have a single return value for
      * {@link ArtifactEventType#buildEventDescription(ArtifactEventType, BlackboardArtifact)}.
->>>>>>> e678491a
      */
     static class AttributeEventDescription {
 
