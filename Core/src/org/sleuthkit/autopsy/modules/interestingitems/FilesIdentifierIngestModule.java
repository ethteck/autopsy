/*
 * Autopsy Forensic Browser
 *
 * Copyright 2014-2018 Basis Technology Corp.
 * Contact: carrier <at> sleuthkit <dot> org
 *
 * Licensed under the Apache License, Version 2.0 (the "License");
 * you may not use this file except in compliance with the License.
 * You may obtain a copy of the License at
 *
 *     http://www.apache.org/licenses/LICENSE-2.0
 *
 * Unless required by applicable law or agreed to in writing, software
 * distributed under the License is distributed on an "AS IS" BASIS,
 * WITHOUT WARRANTIES OR CONDITIONS OF ANY KIND, either express or implied.
 * See the License for the specific language governing permissions and
 * limitations under the License.
 */
package org.sleuthkit.autopsy.modules.interestingitems;

import java.util.ArrayList;
import java.util.Collection;
import java.util.Collections;
import java.util.List;
import java.util.Map;
import java.util.concurrent.ConcurrentHashMap;
import java.util.logging.Level;
import org.openide.util.NbBundle;
import org.openide.util.NbBundle.Messages;
import org.sleuthkit.autopsy.casemodule.Case;
import org.sleuthkit.autopsy.casemodule.NoCurrentCaseException;
import org.sleuthkit.autopsy.coreutils.Logger;
import org.sleuthkit.autopsy.coreutils.MessageNotifyUtil;
import org.sleuthkit.autopsy.ingest.FileIngestModule;
import org.sleuthkit.autopsy.ingest.IngestJobContext;
import org.sleuthkit.autopsy.ingest.IngestMessage;
import org.sleuthkit.autopsy.ingest.IngestModuleReferenceCounter;
import org.sleuthkit.autopsy.ingest.IngestServices;
import org.sleuthkit.autopsy.ingest.ModuleDataEvent;
import org.sleuthkit.datamodel.AbstractFile;
import org.sleuthkit.datamodel.Blackboard;
import org.sleuthkit.datamodel.BlackboardArtifact;
import org.sleuthkit.datamodel.BlackboardAttribute;
import org.sleuthkit.datamodel.TskCoreException;
import org.sleuthkit.datamodel.TskData;

/**
 * A file ingest module that generates interesting files set hit artifacts for
 * files that match interesting files set definitions.
 */
@NbBundle.Messages({
    "FilesIdentifierIngestModule.getFilesError=Error getting interesting files sets from file."
})
final class FilesIdentifierIngestModule implements FileIngestModule {

    private static final Object sharedResourcesLock = new Object();
    private static final Logger logger = Logger.getLogger(FilesIdentifierIngestModule.class.getName());
    private static final IngestModuleReferenceCounter refCounter = new IngestModuleReferenceCounter();
    private static final Map<Long, List<FilesSet>> interestingFileSetsByJob = new ConcurrentHashMap<>();
    private final FilesIdentifierIngestJobSettings settings;
    private final IngestServices services = IngestServices.getInstance();
    private IngestJobContext context;
    private Blackboard blackboard;

    /**
     * Construct an interesting files identifier ingest module for an ingest
     * job.
     *
     * @param settings An ingest job settings object for the module.
     */
    FilesIdentifierIngestModule(FilesIdentifierIngestJobSettings settings) {
        this.settings = settings;
    }

    /**
     * @inheritDoc
     */
    @Override
    public void startUp(IngestJobContext context) throws IngestModuleException {
        this.context = context;
        synchronized (FilesIdentifierIngestModule.sharedResourcesLock) {
            if (FilesIdentifierIngestModule.refCounter.incrementAndGet(context.getJobId()) == 1) {
                // Starting up the first instance of this module for this ingest 
                // job, so get the interesting file sets definitions snapshot 
                // for the job. Note that getting this snapshot atomically via a 
                // synchronized definitions manager method eliminates the need 
                // to disable the interesting files set definition UI during ingest.
                List<FilesSet> filesSets = new ArrayList<>();
                try {
                    for (FilesSet set : FilesSetsManager.getInstance().getInterestingFilesSets().values()) {
                        if (settings.interestingFilesSetIsEnabled(set.getName())) {
                            filesSets.add(set);
                        }
                    }
                } catch (FilesSetsManager.FilesSetsManagerException ex) {
                    throw new IngestModuleException(Bundle.FilesIdentifierIngestModule_getFilesError(), ex);
                }
                FilesIdentifierIngestModule.interestingFileSetsByJob.put(context.getJobId(), filesSets);
            }
        }
    }

    /**
     * @inheritDoc
     */
    @Override
    @Messages({"FilesIdentifierIngestModule.indexError.message=Failed to index interesting file hit artifact for keyword search."})
    public ProcessResult process(AbstractFile file) {
        try {
<<<<<<< HEAD
            blackboard = Case.getOpenCase().getSleuthkitCase().getBlackboard();
=======
            blackboard = Case.getCurrentCaseThrows().getServices().getBlackboard();        
>>>>>>> b187f430
        } catch (NoCurrentCaseException ex) {
            logger.log(Level.SEVERE, "Exception while getting open case.", ex); //NON-NLS
            return ProcessResult.ERROR;
        }
        // Skip slack space files.
        if (file.getType().equals(TskData.TSK_DB_FILES_TYPE_ENUM.SLACK)) {
            return ProcessResult.OK;
        }

        // See if the file belongs to any defined interesting files set.
        List<FilesSet> filesSets = FilesIdentifierIngestModule.interestingFileSetsByJob.get(this.context.getJobId());
        for (FilesSet filesSet : filesSets) {
            String ruleSatisfied = filesSet.fileIsMemberOf(file);
            if (ruleSatisfied != null) {
                try {
                    // Post an interesting files set hit artifact to the 
                    // blackboard.
                    String moduleName = InterestingItemsIngestModuleFactory.getModuleName();
                    BlackboardArtifact artifact = file.newArtifact(BlackboardArtifact.ARTIFACT_TYPE.TSK_INTERESTING_FILE_HIT);
                    Collection<BlackboardAttribute> attributes = new ArrayList<>();

                    // Add a set name attribute to the artifact. This adds a 
                    // fair amount of redundant data to the attributes table 
                    // (i.e., rows that differ only in artifact id), but doing
                    // otherwise would requires reworking the interesting files
                    // set hit artifact.
                    BlackboardAttribute setNameAttribute = new BlackboardAttribute(BlackboardAttribute.ATTRIBUTE_TYPE.TSK_SET_NAME, moduleName, filesSet.getName());
                    attributes.add(setNameAttribute);

                    // Add a category attribute to the artifact to record the 
                    // interesting files set membership rule that was satisfied.
                    BlackboardAttribute ruleNameAttribute = new BlackboardAttribute(BlackboardAttribute.ATTRIBUTE_TYPE.TSK_CATEGORY, moduleName, ruleSatisfied);
                    attributes.add(ruleNameAttribute);

                    artifact.addAttributes(attributes);
                    try {
                        // index the artifact for keyword search
                        blackboard.publishArtifact(artifact);
                    } catch (Blackboard.BlackboardException ex) {
                        logger.log(Level.SEVERE, "Unable to index blackboard artifact " + artifact.getArtifactID(), ex); //NON-NLS
                        MessageNotifyUtil.Notify.error(Bundle.FilesIdentifierIngestModule_indexError_message(), artifact.getDisplayName());
                    }

                    services.fireModuleDataEvent(new ModuleDataEvent(moduleName, BlackboardArtifact.ARTIFACT_TYPE.TSK_INTERESTING_FILE_HIT, Collections.singletonList(artifact)));

                    // make an ingest inbox message
                    StringBuilder detailsSb = new StringBuilder();
                    detailsSb.append("File: " + file.getParentPath() + file.getName() + "<br/>\n");
                    detailsSb.append("Rule Set: " + filesSet.getName());

                    services.postMessage(IngestMessage.createDataMessage(InterestingItemsIngestModuleFactory.getModuleName(),
                            "Interesting File Match: " + filesSet.getName() + "(" + file.getName() + ")",
                            detailsSb.toString(),
                            file.getName(),
                            artifact));

                } catch (TskCoreException ex) {
                    FilesIdentifierIngestModule.logger.log(Level.SEVERE, "Error posting to the blackboard", ex); //NOI18N NON-NLS
                }
            }
        }
        return ProcessResult.OK;
    }

    /**
     * @inheritDoc
     */
    @Override
    public void shutDown() {
        if (context != null) {
            if (refCounter.decrementAndGet(this.context.getJobId()) == 0) {
                // Shutting down the last instance of this module for this ingest 
                // job, so discard the interesting file sets definitions snapshot 
                // for the job.
                FilesIdentifierIngestModule.interestingFileSetsByJob.remove(this.context.getJobId());
            }
        }
    }
}<|MERGE_RESOLUTION|>--- conflicted
+++ resolved
@@ -107,11 +107,7 @@
     @Messages({"FilesIdentifierIngestModule.indexError.message=Failed to index interesting file hit artifact for keyword search."})
     public ProcessResult process(AbstractFile file) {
         try {
-<<<<<<< HEAD
-            blackboard = Case.getOpenCase().getSleuthkitCase().getBlackboard();
-=======
-            blackboard = Case.getCurrentCaseThrows().getServices().getBlackboard();        
->>>>>>> b187f430
+            blackboard = Case.getCurrentCaseThrows().getSleuthkitCase().getBlackboard();        
         } catch (NoCurrentCaseException ex) {
             logger.log(Level.SEVERE, "Exception while getting open case.", ex); //NON-NLS
             return ProcessResult.ERROR;
