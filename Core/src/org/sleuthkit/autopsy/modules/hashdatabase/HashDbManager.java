/*
 * Autopsy Forensic Browser
 * 
 * Copyright 2011 - 2016 Basis Technology Corp.
 * Contact: carrier <at> sleuthkit <dot> org
 * 
 * Licensed under the Apache License, Version 2.0 (the "License");
 * you may not use this file except in compliance with the License.
 * You may obtain a copy of the License at
 * 
 *     http://www.apache.org/licenses/LICENSE-2.0
 * 
 * Unless required by applicable law or agreed to in writing, software
 * distributed under the License is distributed on an "AS IS" BASIS,
 * WITHOUT WARRANTIES OR CONDITIONS OF ANY KIND, either express or implied.
 * See the License for the specific language governing permissions and
 * limitations under the License.
 */
package org.sleuthkit.autopsy.modules.hashdatabase;

import java.beans.PropertyChangeEvent;
import java.beans.PropertyChangeListener;
import java.beans.PropertyChangeSupport;
import java.io.File;
import java.io.IOException;
import java.util.ArrayList;
import java.util.HashSet;
import java.util.List;
import java.util.Objects;
import java.util.Set;
import java.util.concurrent.ExecutionException;
import java.util.logging.Level;
import javax.swing.JFileChooser;
import javax.swing.JOptionPane;
import javax.swing.SwingWorker;
import javax.swing.filechooser.FileNameExtensionFilter;
import org.apache.commons.io.FilenameUtils;
import org.netbeans.api.progress.ProgressHandle;
import org.openide.util.NbBundle;
import org.openide.util.NbBundle.Messages;
import org.sleuthkit.autopsy.centralrepository.datamodel.CorrelationAttribute;
import org.sleuthkit.autopsy.centralrepository.datamodel.EamDb;
import org.sleuthkit.autopsy.centralrepository.datamodel.EamDbException;
import org.sleuthkit.autopsy.centralrepository.datamodel.EamGlobalFileInstance;
import org.sleuthkit.autopsy.centralrepository.datamodel.EamGlobalSet;
import org.sleuthkit.autopsy.core.RuntimeProperties;
import org.sleuthkit.autopsy.coreutils.Logger;
import org.sleuthkit.autopsy.coreutils.MessageNotifyUtil;
import org.sleuthkit.autopsy.coreutils.ModuleSettings;
import org.sleuthkit.autopsy.ingest.IngestManager;
import org.sleuthkit.autopsy.modules.hashdatabase.HashLookupSettings.HashDbInfo;
import org.sleuthkit.datamodel.AbstractFile;
import org.sleuthkit.datamodel.Content;
import org.sleuthkit.datamodel.HashEntry;
import org.sleuthkit.datamodel.HashHitInfo;
import org.sleuthkit.datamodel.SleuthkitJNI;
import org.sleuthkit.datamodel.TskCoreException;
import org.sleuthkit.datamodel.TskData;

/**
 * This class implements a singleton that manages the set of hash databases used
 * to classify files as unknown, known or notable.
 */
public class HashDbManager implements PropertyChangeListener {

    private static final String HASH_DATABASE_FILE_EXTENSON = "kdb"; //NON-NLS
    private static HashDbManager instance = null;
    private List<HashDb> hashSets = new ArrayList<>();
    private Set<String> hashSetNames = new HashSet<>();
    private Set<String> hashSetPaths = new HashSet<>();
    PropertyChangeSupport changeSupport = new PropertyChangeSupport(HashDbManager.class);
    private static final Logger logger = Logger.getLogger(HashDbManager.class.getName());
    private boolean allDatabasesLoadedCorrectly = false;
    private static final String CENTRAL_REPO_HASH_SET_SETTINGS = "CentralRepoHashSets";
    private static final String CENTRAL_REPO_HASH_SET_LOCAL_KEY = "LocallyCreatedHashsets";

    /**
     * Property change event support In events: For both of these enums, the old
     * value should be null, and the new value should be the hashset name
     * string.
     */
    public enum SetEvt {

        DB_ADDED, DB_DELETED, DB_INDEXED
    };

    /**
     * Gets the singleton instance of this class.
     *
     * @return HashDbManager The manager
     */
    public static synchronized HashDbManager getInstance() {
        if (instance == null) {
            instance = new HashDbManager();
        }
        return instance;
    }

    public synchronized void addPropertyChangeListener(PropertyChangeListener listener) {
        changeSupport.addPropertyChangeListener(listener);
    }

    public synchronized void removePropertyChangeListener(PropertyChangeListener listener) {
        changeSupport.removePropertyChangeListener(listener);
    }
    
    synchronized boolean verifyAllDatabasesLoadedCorrectly(){
        return allDatabasesLoadedCorrectly;
    }

    private HashDbManager() {
        loadHashsetsConfiguration();
    }

    /**
     * Gets the extension, without the dot separator, that the SleuthKit
     * requires for the hash database files that combine a database and an index
     * and can therefore be updated.
     */
    static String getHashDatabaseFileExtension() {
        return HASH_DATABASE_FILE_EXTENSON;
    }

    public class HashDbManagerException extends Exception {

        private static final long serialVersionUID = 1L;

        private HashDbManagerException(String message) {
            super(message);
        }

        private HashDbManagerException(String message, Throwable exception) {
            super(message, exception);
        }
    }

    /**
     * Adds an existing hash database to the set of hash databases used to
     * classify files as known or notable and saves the configuration.
     *
     * @param hashSetName        Name used to represent the hash database in
     *                           user interface components.
     * @param path               Full path to either a hash database file or a
     *                           hash database index file.
     * @param searchDuringIngest A flag indicating whether or not the hash
     *                           database should be searched during ingest.
     * @param sendIngestMessages A flag indicating whether hash set hit messages
     *                           should be sent as ingest messages.
     * @param knownFilesType     The classification to apply to files whose
     *                           hashes are found in the hash database.
     *
     * @return A HashDb representing the hash database.
     *
     * @throws HashDbManagerException
     */
    public synchronized HashDb addExistingHashDatabase(String hashSetName, String path, boolean searchDuringIngest, boolean sendIngestMessages, HashDb.KnownFilesType knownFilesType) throws HashDbManagerException {
        HashDb hashDb = null;
        hashDb = this.addExistingHashDatabaseNoSave(hashSetName, path, searchDuringIngest, sendIngestMessages, knownFilesType);
        this.save();
        return hashDb;
    }

    synchronized HashDb addExistingHashDatabaseNoSave(String hashSetName, String path, boolean searchDuringIngest, boolean sendIngestMessages, HashDb.KnownFilesType knownFilesType) throws HashDbManagerException {
        HashDb hashDb = null;
        try {
            if (!new File(path).exists()) {
                throw new HashDbManagerException(NbBundle.getMessage(HashDbManager.class, "HashDbManager.hashDbDoesNotExistExceptionMsg", path));
            }

            if (hashSetPaths.contains(path)) {
                throw new HashDbManagerException(NbBundle.getMessage(HashDbManager.class, "HashDbManager.hashDbAlreadyAddedExceptionMsg", path));
            }

            if (hashSetNames.contains(hashSetName)) {
                throw new HashDbManagerException(NbBundle.getMessage(HashDbManager.class, "HashDbManager.duplicateHashSetNameExceptionMsg", hashSetName));
            }

            hashDb = addHashDatabase(SleuthkitJNI.openHashDatabase(path), hashSetName, searchDuringIngest, sendIngestMessages, knownFilesType);
        } catch (TskCoreException ex) {
            throw new HashDbManagerException(ex.getMessage());
        }
        return hashDb;
    }

    /**
     * Adds a new hash database to the set of hash databases used to classify
     * files as known or notable and saves the configuration.
     *
     * @param hashSetName        Hash set name used to represent the hash
     *                           database in user interface components.
     * @param path               Full path to the database file to be created.
     * @param searchDuringIngest A flag indicating whether or not the hash
     *                           database should be searched during ingest.
     * @param sendIngestMessages A flag indicating whether hash set hit messages
     *                           should be sent as ingest messages.
     * @param knownFilesType     The classification to apply to files whose
     *                           hashes are found in the hash database.
     *
     * @return A HashDb representing the hash database.
     *
     * @throws HashDbManagerException
     */
    public synchronized HashDb addNewHashDatabase(String hashSetName, String path, boolean searchDuringIngest, boolean sendIngestMessages,
            HashDb.KnownFilesType knownFilesType) throws HashDbManagerException {

        HashDb hashDb = null;
        hashDb = this.addNewHashDatabaseNoSave(hashSetName, path, searchDuringIngest, sendIngestMessages, knownFilesType);

        this.save();

        return hashDb;
    }

    public synchronized HashDb addNewHashDatabaseNoSave(String hashSetName, String path, boolean searchDuringIngest, boolean sendIngestMessages,
            HashDb.KnownFilesType knownFilesType) throws HashDbManagerException {
        HashDb hashDb = null;
        try {
            File file = new File(path);
            if (file.exists()) {
                throw new HashDbManagerException(NbBundle.getMessage(HashDbManager.class, "HashDbManager.hashDbFileExistsExceptionMsg", path));
            }
            if (!FilenameUtils.getExtension(file.getName()).equalsIgnoreCase(HASH_DATABASE_FILE_EXTENSON)) {
                throw new HashDbManagerException(NbBundle.getMessage(HashDbManager.class, "HashDbManager.illegalHashDbFileNameExtensionMsg",
                        getHashDatabaseFileExtension()));
            }

            if (hashSetPaths.contains(path)) {
                throw new HashDbManagerException(NbBundle.getMessage(HashDbManager.class, "HashDbManager.hashDbAlreadyAddedExceptionMsg", path));
            }

            if (hashSetNames.contains(hashSetName)) {
                throw new HashDbManagerException(NbBundle.getMessage(HashDbManager.class, "HashDbManager.duplicateHashSetNameExceptionMsg", hashSetName));
            }

            hashDb = addHashDatabase(SleuthkitJNI.createHashDatabase(path), hashSetName, searchDuringIngest, sendIngestMessages, knownFilesType);
        } catch (TskCoreException ex) {
            throw new HashDbManagerException(ex.getMessage());
        }
        return hashDb;
    }
    
    private SleuthkitHashSet addHashDatabase(int handle, String hashSetName, boolean searchDuringIngest, boolean sendIngestMessages, HashDb.KnownFilesType knownFilesType) throws TskCoreException {
        // Wrap an object around the handle.
        SleuthkitHashSet hashDb = new SleuthkitHashSet(handle, hashSetName, searchDuringIngest, sendIngestMessages, knownFilesType);

        // Get the indentity data before updating the collections since the 
        // accessor methods may throw. 
        String databasePath = hashDb.getDatabasePath();
        String indexPath = hashDb.getIndexPath();

        // Update the collections used to ensure that hash set names are unique 
        // and the same database is not added to the configuration more than once.
        hashSetNames.add(hashDb.getHashSetName());
        if (!databasePath.equals("None")) { //NON-NLS
            hashSetPaths.add(databasePath);
        }
        if (!indexPath.equals("None")) { //NON-NLS
            hashSetPaths.add(indexPath);
        }

        // Add the hash database to the collection
        hashSets.add(hashDb);

        // Let any external listeners know that there's a new set   
        try {
            changeSupport.firePropertyChange(SetEvt.DB_ADDED.toString(), null, hashSetName);
        } catch (Exception e) {
            logger.log(Level.SEVERE, "HashDbManager listener threw exception", e); //NON-NLS
            MessageNotifyUtil.Notify.show(
                    NbBundle.getMessage(this.getClass(), "HashDbManager.moduleErr"),
                    NbBundle.getMessage(this.getClass(), "HashDbManager.moduleErrorListeningToUpdatesMsg"),
                    MessageNotifyUtil.MessageType.ERROR);
        }
        return hashDb;
    }
    
    CentralRepoHashSet addExistingCentralRepoHashSet(String hashSetName, String version, int referenceSetID, 
            boolean searchDuringIngest, boolean sendIngestMessages, HashDb.KnownFilesType knownFilesType, 
            boolean readOnly) throws TskCoreException{
        
        if(! EamDb.isEnabled()){
            throw new TskCoreException("Could not load central repository database " + hashSetName + " - central repository is not enabled");
        }
        
        CentralRepoHashSet db = new CentralRepoHashSet(hashSetName, version, referenceSetID, searchDuringIngest,
            sendIngestMessages, knownFilesType, readOnly);
        
        if(! db.isValid()){
            throw new TskCoreException("Error finding database " + hashSetName + " in central repository");
        }
        
        // Add the hash database to the collection
        hashSets.add(db);

        // Let any external listeners know that there's a new set   
        try {
            changeSupport.firePropertyChange(SetEvt.DB_ADDED.toString(), null, hashSetName);
        } catch (Exception e) {
            logger.log(Level.SEVERE, "HashDbManager listener threw exception", e); //NON-NLS
            MessageNotifyUtil.Notify.show(
                    NbBundle.getMessage(this.getClass(), "HashDbManager.moduleErr"),
                    NbBundle.getMessage(this.getClass(), "HashDbManager.moduleErrorListeningToUpdatesMsg"),
                    MessageNotifyUtil.MessageType.ERROR);
        }
        return db;        
        
    }

    synchronized void indexHashDatabase(SleuthkitHashSet hashDb) {
        hashDb.addPropertyChangeListener(this);
        HashDbIndexer creator = new HashDbIndexer(hashDb);
        creator.execute();
    }

    @Override
    public void propertyChange(PropertyChangeEvent event) {
        if (event.getPropertyName().equals(SleuthkitHashSet.Event.INDEXING_DONE.name())) {
            SleuthkitHashSet hashDb = (SleuthkitHashSet) event.getNewValue();
            if (null != hashDb) {
                try {
                    String indexPath = hashDb.getIndexPath();
                    if (!indexPath.equals("None")) { //NON-NLS
                        hashSetPaths.add(indexPath);
                    }
                } catch (TskCoreException ex) {
                    Logger.getLogger(HashDbManager.class.getName()).log(Level.SEVERE, "Error getting index path of " + hashDb.getHashSetName() + " hash database after indexing", ex); //NON-NLS
                }
            }
        }
    }

    /**
     * Removes a hash database from the set of hash databases used to classify
     * files as known or notable and saves the configuration.
     *
     * @param hashDb
     *
     * @throws HashDbManagerException
     */
    public synchronized void removeHashDatabase(HashDb hashDb) throws HashDbManagerException {
        this.removeHashDatabaseNoSave(hashDb);
        this.save();
    }
    
    public synchronized void removeHashDatabaseNoSave(HashDb hashDb) throws HashDbManagerException {
        // Don't remove a database if ingest is running
        boolean ingestIsRunning = IngestManager.getInstance().isIngestRunning();
        if (ingestIsRunning) {
            throw new HashDbManagerException(NbBundle.getMessage(this.getClass(), "HashDbManager.ingestRunningExceptionMsg"));
        }
        // Remove the database from whichever hash set list it occupies,
        // and remove its hash set name from the hash set used to ensure unique
        // hash set names are used, before undertaking These operations will succeed and constitute
        // a mostly effective removal, even if the subsequent operations fail.
        String hashSetName = hashDb.getHashSetName();
        hashSetNames.remove(hashSetName);
        hashSets.remove(hashDb);

        // Now undertake the operations that could throw.
        
        // Indexing is only relevanet for sleuthkit hashsets
        if(hashDb instanceof SleuthkitHashSet){
            SleuthkitHashSet hashDatabase = (SleuthkitHashSet)hashDb;
            try {
                if(hashDatabase.hasIndex()){
                    hashSetPaths.remove(hashDatabase.getIndexPath());
                }
            } catch (TskCoreException ex) {
                Logger.getLogger(HashDbManager.class.getName()).log(Level.SEVERE, "Error getting index path of " + hashDatabase.getHashSetName() + " hash database when removing the database", ex); //NON-NLS
            }        

            try {
                if (!hashDatabase.hasIndexOnly()) {
                    hashSetPaths.remove(hashDatabase.getDatabasePath());
                }
            } catch (TskCoreException ex) {
                Logger.getLogger(HashDbManager.class.getName()).log(Level.SEVERE, "Error getting database path of " + hashDatabase.getHashSetName() + " hash database when removing the database", ex); //NON-NLS
            }
        
            try {
                hashDatabase.close();
            } catch (TskCoreException ex) {
                Logger.getLogger(HashDbManager.class.getName()).log(Level.SEVERE, "Error closing " + hashDb.getHashSetName() + " hash database when removing the database", ex); //NON-NLS
            }
        }

        // Let any external listeners know that a set has been deleted
        try {
            changeSupport.firePropertyChange(SetEvt.DB_DELETED.toString(), null, hashSetName);
        } catch (Exception e) {
            logger.log(Level.SEVERE, "HashDbManager listener threw exception", e); //NON-NLS
            MessageNotifyUtil.Notify.show(
                    NbBundle.getMessage(this.getClass(), "HashDbManager.moduleErr"),
                    NbBundle.getMessage(this.getClass(), "HashDbManager.moduleErrorListeningToUpdatesMsg"),
                    MessageNotifyUtil.MessageType.ERROR);
        }
    }

    void save() throws HashDbManagerException {
        try {
            if (!HashLookupSettings.writeSettings(new HashLookupSettings(HashLookupSettings.convertHashSetList(this.hashSets)))) {
                throw new HashDbManagerException(NbBundle.getMessage(this.getClass(), "HashDbManager.saveErrorExceptionMsg"));
            }
        } catch (HashLookupSettings.HashLookupSettingsException ex) {
            throw new HashDbManagerException(NbBundle.getMessage(this.getClass(), "HashDbManager.saveErrorExceptionMsg"));
        }
    }
    
    /**
     * Gets all of the hash databases used to classify files as known or known
     * bad. Will add any new central repository databases to the list before
     * returning it.
     *
     * @return A list, possibly empty, of hash databases.
     */
    public synchronized List<HashDb> getAllHashSets() {
        try{
            updateHashSetsFromCentralRepository();
        } catch (TskCoreException ex){
            Logger.getLogger(HashDbManager.class.getName()).log(Level.SEVERE, "Error loading central repository hash sets", ex); //NON-NLS
        }
        
        List<HashDb> hashDbs = new ArrayList<>();
        hashDbs.addAll(this.hashSets);
        return hashDbs;
    }

    /**
     * Gets all of the hash databases used to classify files as known.
     *
     * @return A list, possibly empty, of hash databases.
     */
    public synchronized List<HashDb> getKnownFileHashSets() {
        List<HashDb> hashDbs = new ArrayList<>();
        try{
            updateHashSetsFromCentralRepository();
        } catch (TskCoreException ex){
            Logger.getLogger(HashDbManager.class.getName()).log(Level.SEVERE, "Error loading central repository hash sets", ex); //NON-NLS
        }
        this.hashSets.stream().filter((db) -> (db.getKnownFilesType() == HashDb.KnownFilesType.KNOWN)).forEach((db) -> {
            hashDbs.add(db);
        });
        return hashDbs;
    }

    /**
     * Gets all of the hash databases used to classify files as notable.
     *
     * @return A list, possibly empty, of hash databases.
     */
    public synchronized List<HashDb> getKnownBadFileHashSets() {
        List<HashDb> hashDbs = new ArrayList<>();
        try{
            updateHashSetsFromCentralRepository();
        } catch (TskCoreException ex){
            Logger.getLogger(HashDbManager.class.getName()).log(Level.SEVERE, "Error loading central repository hash sets", ex); //NON-NLS
        }
        this.hashSets.stream().filter((db) -> (db.getKnownFilesType() == HashDb.KnownFilesType.KNOWN_BAD)).forEach((db) -> {
            hashDbs.add(db);
        });
        return hashDbs;
    }

    /**
     * Gets all of the hash databases that accept updates.
     *
     * @return A list, possibly empty, of hash databases.
     */
    public synchronized List<HashDb> getUpdateableHashSets() {
        return getUpdateableHashSets(this.hashSets);
    }

    private List<HashDb> getUpdateableHashSets(List<HashDb> hashDbs) {
        ArrayList<HashDb> updateableDbs = new ArrayList<>();
        try{
            updateHashSetsFromCentralRepository();
        } catch (TskCoreException ex){
            Logger.getLogger(HashDbManager.class.getName()).log(Level.SEVERE, "Error loading central repository hash sets", ex); //NON-NLS
        }
        for (HashDb db : hashDbs) {
            try {
                if (db.isUpdateable()) {
                    updateableDbs.add(db);
                }
            } catch (TskCoreException ex) {
                Logger.getLogger(HashDbManager.class.getName()).log(Level.SEVERE, "Error checking updateable status of " + db.getHashSetName() + " hash database", ex); //NON-NLS
            }
        }
        return updateableDbs;
    }
    
    private List<HashDbInfo> getCentralRepoHashSetsFromDatabase(){
        List<HashDbInfo> crHashSets = new ArrayList<>();
        if(EamDb.isEnabled()){
            try{
                List<EamGlobalSet> crSets = EamDb.getInstance().getAllReferenceSets();
                for(EamGlobalSet globalSet:crSets){
                    
                    // Defaults for fields not stored in the central repository:
                    //   searchDuringIngest: false
                    //   sendIngestMessages: true if the hash set is notable
                    boolean sendIngestMessages = convertFileKnown(globalSet.getFileKnownStatus()).equals(HashDb.KnownFilesType.KNOWN_BAD);
                    crHashSets.add(new HashDbInfo(globalSet.getSetName(), globalSet.getVersion(),
                        globalSet.getGlobalSetID(), convertFileKnown(globalSet.getFileKnownStatus()), globalSet.isReadOnly(), false, sendIngestMessages));
               }
            } catch (EamDbException ex){
                Logger.getLogger(HashDbManager.class.getName()).log(Level.SEVERE, "Error loading central repository hash sets", ex); //NON-NLS
            }
        }
        return crHashSets;
    }
    
    private static HashDb.KnownFilesType convertFileKnown(TskData.FileKnown fileKnown){
        if(fileKnown.equals(TskData.FileKnown.BAD)){
            return HashDb.KnownFilesType.KNOWN_BAD;
        }
        return HashDb.KnownFilesType.KNOWN;
    }

    /**
     * Restores the last saved hash sets configuration. This supports
     * cancellation of configuration panels.
     */
    public synchronized void loadLastSavedConfiguration() {
        closeHashDatabases(this.hashSets);
        hashSetNames.clear();
        hashSetPaths.clear();

        loadHashsetsConfiguration();
    }

    private void closeHashDatabases(List<HashDb> hashDatabases) {
        for (HashDb database : hashDatabases) {
            if(database instanceof SleuthkitHashSet){
                try {
                    ((SleuthkitHashSet)database).close();
                } catch (TskCoreException ex) {
                    Logger.getLogger(HashDbManager.class.getName()).log(Level.SEVERE, "Error closing " + database.getHashSetName() + " hash database", ex); //NON-NLS
                }
            }
        }
        hashDatabases.clear();
    }

    private void loadHashsetsConfiguration() {
        try {
            HashLookupSettings settings = HashLookupSettings.readSettings();
            this.configureSettings(settings);
        } catch (HashLookupSettings.HashLookupSettingsException ex) {
            Logger.getLogger(HashDbManager.class.getName()).log(Level.SEVERE, "Could not read Hash lookup settings from disk.", ex);
        }
    }

    /**
     * Configures the given settings object by adding all contained hash db to
     * the system.
     *
     * @param settings The settings to configure.
     */
    @Messages({"# {0} - database name", "HashDbManager.noDbPath.message=Couldn't get valid database path for: {0}",
            "HashDbManager.centralRepoLoadError.message=Error loading central repository hash sets"})
    private void configureSettings(HashLookupSettings settings) {
        allDatabasesLoadedCorrectly = true;
        List<HashDbInfo> hashDbInfoList = settings.getHashDbInfo();
        for (HashDbInfo hashDbInfo : hashDbInfoList) {
            try {
                if(hashDbInfo.isFileDatabaseType()){
                    String dbPath = this.getValidFilePath(hashDbInfo.getHashSetName(), hashDbInfo.getPath());
                    if (dbPath != null) {
                        addHashDatabase(SleuthkitJNI.openHashDatabase(dbPath), hashDbInfo.getHashSetName(), hashDbInfo.getSearchDuringIngest(), hashDbInfo.getSendIngestMessages(), hashDbInfo.getKnownFilesType());
                    } else {
                        logger.log(Level.WARNING, Bundle.HashDbManager_noDbPath_message(hashDbInfo.getHashSetName()));
                        allDatabasesLoadedCorrectly = false;
                    }
                } else {
                    if(EamDb.isEnabled()){
                        addExistingCentralRepoHashSet(hashDbInfo.getHashSetName(), hashDbInfo.getVersion(), 
                                hashDbInfo.getReferenceSetID(), 
                                hashDbInfo.getSearchDuringIngest(), hashDbInfo.getSendIngestMessages(), 
                                hashDbInfo.getKnownFilesType(), hashDbInfo.isReadOnly());
                    }
                }
            } catch (TskCoreException ex) {
                Logger.getLogger(HashDbManager.class.getName()).log(Level.SEVERE, "Error opening hash database", ex); //NON-NLS
                JOptionPane.showMessageDialog(null,
                        NbBundle.getMessage(this.getClass(),
                                "HashDbManager.unableToOpenHashDbMsg", hashDbInfo.getHashSetName()),
                        NbBundle.getMessage(this.getClass(), "HashDbManager.openHashDbErr"),
                        JOptionPane.ERROR_MESSAGE);
                allDatabasesLoadedCorrectly = false;
            }
        }
        
        if(EamDb.isEnabled()){
            try{
                updateHashSetsFromCentralRepository();
            } catch (TskCoreException ex){
                Logger.getLogger(HashDbManager.class.getName()).log(Level.SEVERE, "Error opening hash database", ex); //NON-NLS
                
                JOptionPane.showMessageDialog(null,
                        Bundle.HashDbManager_centralRepoLoadError_message(),
                        NbBundle.getMessage(this.getClass(), "HashDbManager.openHashDbErr"),
                        JOptionPane.ERROR_MESSAGE);
                allDatabasesLoadedCorrectly = false;
            }
        }
        
        /* NOTE: When RuntimeProperties.coreComponentsAreActive() is "false", 
        I don't think we should overwrite hash db settings file because we 
        were unable to load a database. The user should have to fix the issue or 
        remove the database from settings. Overwiting the settings effectively removes 
        the database from HashLookupSettings and the user may not know about this 
        because the dialogs are not being displayed. The next time user starts Autopsy, HashDB 
        will load without errors and the user may think that the problem was solved.*/
        if (!allDatabasesLoadedCorrectly && RuntimeProperties.runningWithGUI()) {
            try {
                HashLookupSettings.writeSettings(new HashLookupSettings(HashLookupSettings.convertHashSetList(this.hashSets)));
                allDatabasesLoadedCorrectly = true;
            } catch (HashLookupSettings.HashLookupSettingsException ex) {
                allDatabasesLoadedCorrectly = false;
                logger.log(Level.SEVERE, "Could not overwrite hash database settings.", ex);
            }
        }
    }
    
    private void updateHashSetsFromCentralRepository() throws TskCoreException {
        if(EamDb.isEnabled()){
            List<HashDbInfo> crHashDbInfoList = getCentralRepoHashSetsFromDatabase();
            for(HashDbInfo hashDbInfo : crHashDbInfoList) {
                if(hashDbInfoIsNew(hashDbInfo)){
                    addExistingCentralRepoHashSet(hashDbInfo.getHashSetName(), hashDbInfo.getVersion(), 
                                hashDbInfo.getReferenceSetID(), 
                                hashDbInfo.getSearchDuringIngest(), hashDbInfo.getSendIngestMessages(), hashDbInfo.getKnownFilesType(),
                                hashDbInfo.isReadOnly());   
                }
            }
        }
    }
        
    private boolean hashDbInfoIsNew(HashDbInfo dbInfo){
        for(HashDb db:this.hashSets){
            if(dbInfo.matches(db)){
                return false;
            }
        }
        return true;
    }

    private String getValidFilePath(String hashSetName, String configuredPath) {
        // Check the configured path.
        File database = new File(configuredPath);
        if (database.exists()) {
            return configuredPath;
        }

        // Give the user an opportunity to find the desired file.
        String newPath = null;
        if (RuntimeProperties.runningWithGUI() && 
                JOptionPane.showConfirmDialog(null,
                NbBundle.getMessage(this.getClass(), "HashDbManager.dlgMsg.dbNotFoundAtLoc",
                        hashSetName, configuredPath),
                NbBundle.getMessage(this.getClass(), "HashDbManager.dlgTitle.MissingDb"),
                JOptionPane.YES_NO_OPTION) == JOptionPane.YES_OPTION) {
            newPath = searchForFile();
            if (null != newPath && !newPath.isEmpty()) {
                database = new File(newPath);
                if (!database.exists()) {
                    newPath = null;
                }
            }
        }
        return newPath;
    }

    private String searchForFile() {
        String filePath = null;
        JFileChooser fc = new JFileChooser();
        fc.setDragEnabled(false);
        fc.setFileSelectionMode(JFileChooser.FILES_ONLY);
        String[] EXTENSION = new String[]{"txt", "idx", "hash", "Hash", "kdb"}; //NON-NLS
        FileNameExtensionFilter filter = new FileNameExtensionFilter(
                NbBundle.getMessage(this.getClass(), "HashDbManager.fileNameExtensionFilter.title"), EXTENSION);
        fc.setFileFilter(filter);
        fc.setMultiSelectionEnabled(false);
        if (fc.showOpenDialog(null) == JFileChooser.APPROVE_OPTION) {
            File f = fc.getSelectedFile();
            try {
                filePath = f.getCanonicalPath();
            } catch (IOException ex) {
                Logger.getLogger(HashDbManager.class.getName()).log(Level.WARNING, "Couldn't get selected file path", ex); //NON-NLS
            }
        }
        return filePath;
    }
    
    public static abstract class HashDb {
        
        /**
         * Indicates how files with hashes stored in a particular hash database
         * object should be classified.
         */
        public enum KnownFilesType {

            KNOWN(NbBundle.getMessage(HashDbManager.class, "HashDbManager.known.text")),
            KNOWN_BAD(NbBundle.getMessage(HashDbManager.class, "HashDbManager.knownBad.text"));
            private final String displayName;

            private KnownFilesType(String displayName) {
                this.displayName = displayName;
            }

            public String getDisplayName() {
                return this.displayName;
            }
        }

        /**
         * Property change events published by hash database objects.
         */
        public enum Event {

            INDEXING_DONE
        }
        
        public abstract String getHashSetName();
        
        abstract String getDisplayName();

        public abstract String getDatabasePath() throws TskCoreException;

        public abstract HashDb.KnownFilesType getKnownFilesType();

<<<<<<< HEAD
        public boolean getSearchDuringIngest();
=======
        public abstract boolean getSearchDuringIngest();
        
        abstract boolean getDefaultSearchDuringIngest();
>>>>>>> 4ad996b3
		
        abstract void setSearchDuringIngest(boolean useForIngest);

        public abstract boolean getSendIngestMessages();

        abstract void setSendIngestMessages(boolean showInboxMessages);

        /**
         * Indicates whether the hash database accepts updates.
         *
         * @return True if the database accepts updates, false otherwise.
         *
         * @throws org.sleuthkit.datamodel.TskCoreException
         */
        public abstract boolean isUpdateable() throws TskCoreException;

        /**
         * Adds hashes of content (if calculated) to the hash database.
         *
         * @param content The content for which the calculated hashes, if any,
         *                are to be added to the hash database.
         *
         * @throws TskCoreException
         */
        public abstract void addHashes(Content content) throws TskCoreException;

        public abstract void addHashes(Content content, String comment) throws TskCoreException;

        public abstract void addHashes(List<HashEntry> hashes) throws TskCoreException;

        public abstract boolean lookupMD5Quick(Content content) throws TskCoreException;

        public abstract HashHitInfo lookupMD5(Content content) throws TskCoreException;
        
        /**
         * Returns whether this database can be enabled.
         * For file type, this is the same as checking that it has an index
         * @return true if is valid, false otherwise
         * @throws TskCoreException 
         */
        abstract boolean isValid() throws TskCoreException;
        
        public abstract String getIndexPath() throws TskCoreException;
        
        public abstract boolean hasIndexOnly() throws TskCoreException;
        
        public abstract void firePropertyChange(String propertyName, Object oldValue, Object newValue);
        
        public abstract void addPropertyChangeListener(PropertyChangeListener pcl);
        
        public abstract void removePropertyChangeListener(PropertyChangeListener pcl);
        
        @Override
        public abstract String toString();
        
    }

    /**
     * Instances of this class represent hash databases used to classify files
     * as known or know bad.
     */
    class SleuthkitHashSet extends HashDb{
        
        private static final long serialVersionUID = 1L;
        private final int handle;
        private final String hashSetName;
        private boolean searchDuringIngest;
        private boolean sendIngestMessages;
        private final HashDb.KnownFilesType knownFilesType;  
        private boolean indexing;
        private final PropertyChangeSupport propertyChangeSupport = new PropertyChangeSupport(this);

        private SleuthkitHashSet(int handle, String hashSetName, boolean useForIngest, boolean sendHitMessages, KnownFilesType knownFilesType) {
            this.handle = handle;
            this.hashSetName = hashSetName;
            this.searchDuringIngest = useForIngest;
            this.sendIngestMessages = sendHitMessages;
            this.knownFilesType = knownFilesType;
            this.indexing = false;
        }

        /**
         * Adds a listener for the events defined in HashDb.Event.
         * Listeners are used during indexing.
         *
         * @param pcl
         */
        @Override
        public void addPropertyChangeListener(PropertyChangeListener pcl) {
            propertyChangeSupport.addPropertyChangeListener(pcl);
        }

        /**
         * Removes a listener for the events defined in HashDb.Event.
         *
         * @param pcl
         */
        @Override
        public void removePropertyChangeListener(PropertyChangeListener pcl) {
            propertyChangeSupport.removePropertyChangeListener(pcl);
        }
        
        int getHandle(){
            return handle;
        }

        @Override
        public String getHashSetName() {
            return hashSetName;
        }
        
        @Override
        String getDisplayName(){
            return getHashSetName();
        }

        @Override
        public String getDatabasePath() throws TskCoreException {
            return SleuthkitJNI.getHashDatabasePath(handle);
        }
        
        public void setIndexing(boolean indexing){
            this.indexing = indexing; 
        }

        @Override
        public String getIndexPath() throws TskCoreException {
            return SleuthkitJNI.getHashDatabaseIndexPath(handle);
        }

        @Override
        public KnownFilesType getKnownFilesType() {
            return knownFilesType;
        }

        @Override
        public boolean getSearchDuringIngest() {
            return searchDuringIngest;
        }
<<<<<<< HEAD
=======
        
        @Override
        boolean getDefaultSearchDuringIngest(){
            // File type hash sets are on by default
            return true;
        }
>>>>>>> 4ad996b3

        @Override
        void setSearchDuringIngest(boolean useForIngest) {
            this.searchDuringIngest = useForIngest;
        }

        @Override
        public boolean getSendIngestMessages() {
            return sendIngestMessages;
        }

        @Override
        void setSendIngestMessages(boolean showInboxMessages) {
            this.sendIngestMessages = showInboxMessages;
        }

        /**
         * Indicates whether the hash database accepts updates.
         *
         * @return True if the database accepts updates, false otherwise.
         *
         * @throws org.sleuthkit.datamodel.TskCoreException
         */
        @Override
        public boolean isUpdateable() throws TskCoreException {
            return SleuthkitJNI.isUpdateableHashDatabase(this.handle);
        }

        /**
         * Adds hashes of content (if calculated) to the hash database.
         *
         * @param content The content for which the calculated hashes, if any,
         *                are to be added to the hash database.
         *
         * @throws TskCoreException
         */
        @Override
        public void addHashes(Content content) throws TskCoreException {
            addHashes(content, null);
        }

        /**
         * Adds hashes of content (if calculated) to the hash database.
         *
         * @param content The content for which the calculated hashes, if any,
         *                are to be added to the hash database.
         * @param comment A comment to associate with the hashes, e.g., the name
         *                of the case in which the content was encountered.
         *
         * @throws TskCoreException
         */
        @Override
        public void addHashes(Content content, String comment) throws TskCoreException {
            // This only works for AbstractFiles and MD5 hashes at present. 
            assert content instanceof AbstractFile;
            if (content instanceof AbstractFile) {
                AbstractFile file = (AbstractFile) content;
                if (null != file.getMd5Hash()) {
                    SleuthkitJNI.addToHashDatabase(null, file.getMd5Hash(), null, null, comment, handle);
                }
            }
        }

        /**
         * Adds a list of hashes to the hash database at once
         *
         * @param hashes List of hashes
         *
         * @throws TskCoreException
         */
        @Override
        public void addHashes(List<HashEntry> hashes) throws TskCoreException {
            SleuthkitJNI.addToHashDatabase(hashes, handle);
        }

        /**
         * Perform a basic boolean lookup of the file's hash.
         *
         * @param content
         *
         * @return True if file's MD5 is in the hash database
         *
         * @throws TskCoreException
         */
        @Override
        public boolean lookupMD5Quick(Content content) throws TskCoreException {
            boolean result = false;
            assert content instanceof AbstractFile;
            if (content instanceof AbstractFile) {
                AbstractFile file = (AbstractFile) content;
                if (null != file.getMd5Hash()) {
                    result = SleuthkitJNI.lookupInHashDatabase(file.getMd5Hash(), handle);
                }
            }
            return result;
        }

        /**
         * Lookup hash value in DB and provide details on file.
         *
         * @param content
         *
         * @return null if file is not in database.
         *
         * @throws TskCoreException
         */
        @Override
        public HashHitInfo lookupMD5(Content content) throws TskCoreException {
            HashHitInfo result = null;
            // This only works for AbstractFiles and MD5 hashes at present. 
            assert content instanceof AbstractFile;
            if (content instanceof AbstractFile) {
                AbstractFile file = (AbstractFile) content;
                if (null != file.getMd5Hash()) {
                    result = SleuthkitJNI.lookupInHashDatabaseVerbose(file.getMd5Hash(), handle);
                }
            }
            return result;
        }
        
        /**
         * Returns whether this database can be enabled.
         * For file type, this is the same as checking that it has an index
         * @return true if is valid, false otherwise
         * @throws TskCoreException 
         */
        @Override
        boolean isValid() throws TskCoreException {
            return hasIndex();
        }

        boolean hasIndex() throws TskCoreException {
            return SleuthkitJNI.hashDatabaseHasLookupIndex(handle);
        }

        @Override
        public boolean hasIndexOnly() throws TskCoreException {
            return SleuthkitJNI.hashDatabaseIsIndexOnly(handle);
        }

        boolean canBeReIndexed() throws TskCoreException {
            return SleuthkitJNI.hashDatabaseCanBeReindexed(handle);
        }

        boolean isIndexing() {
            return indexing;
        }
        
        @Override
        public void firePropertyChange(String propertyName, Object oldValue, Object newValue){
            this.propertyChangeSupport.firePropertyChange(propertyName, oldValue, newValue);
        }

        private void close() throws TskCoreException {
            SleuthkitJNI.closeHashDatabase(handle);
        }
        
        @Override
        public String toString(){
            return getHashSetName();
        }
        

        @Override
        public int hashCode() {
            int code = 23;
            code = 47 * code + Integer.hashCode(handle);
            code = 47 * code + Objects.hashCode(this.hashSetName);
            code = 47 * code + Objects.hashCode(this.propertyChangeSupport);
            code = 47 * code + Objects.hashCode(this.knownFilesType);
            return code;
        }

        @Override
        public boolean equals(Object obj) {
            if (obj == null) {
                return false;
            }
            if (getClass() != obj.getClass()) {
                return false;
            }
            final SleuthkitHashSet other = (SleuthkitHashSet) obj;
            if (!Objects.equals(this.hashSetName, other.hashSetName)) {
                return false;
            }
            if (this.knownFilesType != other.knownFilesType) {
                return false;
            }
            return true;
        }
    }

    /**
     * Instances of this class represent hash databases used to classify files
     * as known or know bad.
     */
    class CentralRepoHashSet extends HashDb{

        private static final long serialVersionUID = 1L;
        private final String hashSetName;
        private boolean searchDuringIngest;
        private boolean sendIngestMessages;
        private final HashDb.KnownFilesType knownFilesType;  
        private final int referenceSetID;
        private final String version;
        private String orgName;
        private final boolean readOnly;
        private final PropertyChangeSupport propertyChangeSupport = new PropertyChangeSupport(this);

        @Messages({"HashDbManager.CentralRepoHashDb.orgError=Error loading organization"})
        private CentralRepoHashSet(String hashSetName, String version, int referenceSetID, 
                boolean useForIngest, boolean sendHitMessages, HashDb.KnownFilesType knownFilesType, 
                boolean readOnly)
                throws TskCoreException{
            this.hashSetName = hashSetName;
            this.version = version;
            this.referenceSetID = referenceSetID;
            this.searchDuringIngest = useForIngest;
            this.sendIngestMessages = sendHitMessages;
            this.knownFilesType = knownFilesType;
            this.readOnly = readOnly;
            
            try{
                orgName = EamDb.getInstance().getReferenceSetOrganization(referenceSetID).getName();
            } catch (EamDbException ex){
                Logger.getLogger(SleuthkitHashSet.class.getName()).log(Level.SEVERE, "Error looking up central repository organization for reference set " + referenceSetID, ex); //NON-NLS
                orgName = Bundle.HashDbManager_CentralRepoHashDb_orgError();
            }
        }

        /**
         * Adds a listener for the events defined in HashDb.Event.
         * Listeners are used during indexing.
         *
         * @param pcl
         */
        @Override
        public void addPropertyChangeListener(PropertyChangeListener pcl) {
            propertyChangeSupport.addPropertyChangeListener(pcl);
        }

        /**
         * Removes a listener for the events defined in HashDb.Event.
         *
         * @param pcl
         */
        @Override
        public void removePropertyChangeListener(PropertyChangeListener pcl) {
            propertyChangeSupport.removePropertyChangeListener(pcl);
        }
        
        @Override
        public boolean hasIndexOnly() throws TskCoreException{
            return true;
        }

        @Override
        public String getHashSetName() {
            return hashSetName;
        }
        
        @Override
        public String getDisplayName(){
            if(! getVersion().isEmpty()){
                return getHashSetName() + " " + getVersion() + " (remote)";
            } else {
                return getHashSetName() + " (remote)";
            }
        }
        
        String getVersion(){
            return version;
        }
        
        String getOrgName(){
            return orgName;
        }
        
        int getReferenceSetID(){
            return referenceSetID;
        }

        @Override
        public String getDatabasePath() throws TskCoreException {
            return "";
        }

        @Override
        public String getIndexPath() throws TskCoreException {
            return "";
        }

        @Override
        public HashDb.KnownFilesType getKnownFilesType() {
            return knownFilesType;
        }

        @Override
        public boolean getSearchDuringIngest() {
            return searchDuringIngest;
        }
<<<<<<< HEAD
=======
        
        @Override
        boolean getDefaultSearchDuringIngest(){
            // Central repo hash sets are off by default
            return false;
        }
>>>>>>> 4ad996b3

        @Override
        void setSearchDuringIngest(boolean useForIngest) {
            this.searchDuringIngest = useForIngest;
        }

        @Override
        public boolean getSendIngestMessages() {
            return sendIngestMessages;
        }

        @Override
        void setSendIngestMessages(boolean showInboxMessages) {
            this.sendIngestMessages = showInboxMessages;
        }

        /**
         * Indicates whether the hash database accepts updates.
         *
         * @return True if the database accepts updates, false otherwise.
         *
         * @throws org.sleuthkit.datamodel.TskCoreException
         */
        @Override
        public boolean isUpdateable() throws TskCoreException {
            return (! readOnly);
        }

        /**
         * Adds hashes of content (if calculated) to the hash database.
         *
         * @param content The content for which the calculated hashes, if any,
         *                are to be added to the hash database.
         *
         * @throws TskCoreException
         */
        @Override
        public void addHashes(Content content) throws TskCoreException {
            addHashes(content, null);
        }

        /**
         * Adds hashes of content (if calculated) to the hash database.
         *
         * @param content The content for which the calculated hashes, if any,
         *                are to be added to the hash database.
         * @param comment A comment to associate with the hashes, e.g., the name
         *                of the case in which the content was encountered.
         *
         * @throws TskCoreException
         */
        @Override
        public void addHashes(Content content, String comment) throws TskCoreException {
            // This only works for AbstractFiles and MD5 hashes at present. 
            assert content instanceof AbstractFile;
            if (content instanceof AbstractFile) {
                AbstractFile file = (AbstractFile) content;
                if (null != file.getMd5Hash()) {
                    TskData.FileKnown type;
                    if(knownFilesType.equals(HashDb.KnownFilesType.KNOWN_BAD)){
                        type = TskData.FileKnown.BAD;
                    } else {
                        type = TskData.FileKnown.KNOWN;
                    }
                    EamGlobalFileInstance fileInstance = new EamGlobalFileInstance(referenceSetID, file.getMd5Hash(),
                        type, comment);
                    try{
                        EamDb.getInstance().addReferenceInstance(fileInstance,EamDb.getInstance().getCorrelationTypeById(CorrelationAttribute.FILES_TYPE_ID));
                    } catch (EamDbException ex){
                        throw new TskCoreException("Error adding hashes to " + getDisplayName(), ex);
                    }
                }
            }
        }

        /**
         * Adds a list of hashes to the hash database at once
         *
         * @param hashes List of hashes
         *
         * @throws TskCoreException
         */
        @Override
        public void addHashes(List<HashEntry> hashes) throws TskCoreException {
            Set<EamGlobalFileInstance> globalFileInstances = new HashSet<>();
            for(HashEntry hashEntry:hashes){
                TskData.FileKnown type;
                if(knownFilesType.equals(HashDb.KnownFilesType.KNOWN_BAD)){
                    type = TskData.FileKnown.BAD;
                } else {
                    type = TskData.FileKnown.KNOWN;
                }               
                globalFileInstances.add(new EamGlobalFileInstance(referenceSetID, hashEntry.getMd5Hash(), type, hashEntry.getComment()));
            }
            
            try{
                EamDb.getInstance().bulkInsertReferenceTypeEntries(globalFileInstances, 
                        EamDb.getInstance().getCorrelationTypeById(CorrelationAttribute.FILES_TYPE_ID));
            } catch (EamDbException ex){
                throw new TskCoreException("Error adding hashes to " + getDisplayName(), ex);
            }
        }

        /**
         * Perform a basic boolean lookup of the file's hash.
         *
         * @param content
         *
         * @return True if file's MD5 is in the hash database
         *
         * @throws TskCoreException
         */
        @Override
        public boolean lookupMD5Quick(Content content) throws TskCoreException {
            // This only works for AbstractFiles and MD5 hashes 
            assert content instanceof AbstractFile;
            if (content instanceof AbstractFile) {
                AbstractFile file = (AbstractFile) content;
                if (null != file.getMd5Hash()) {
                    try{
                        return EamDb.getInstance().isFileHashInReferenceSet(file.getMd5Hash(), this.referenceSetID);
                    } catch (EamDbException ex){
                        Logger.getLogger(SleuthkitHashSet.class.getName()).log(Level.SEVERE, "Error performing central reposiotry hash lookup for hash "
                                + file.getMd5Hash() + " in reference set " + referenceSetID, ex); //NON-NLS
                        throw new TskCoreException("Error performing central reposiotry hash lookup", ex);
                    }
                }
            }
            return false;
        }

        /**
         * Lookup hash value in DB and provide details on file.
         *
         * @param content
         *
         * @return null if file is not in database.
         *
         * @throws TskCoreException
         */
        @Override
        public HashHitInfo lookupMD5(Content content) throws TskCoreException {
            HashHitInfo result = null;
            // This only works for AbstractFiles and MD5 hashes 
            assert content instanceof AbstractFile;
            if (content instanceof AbstractFile) {
                AbstractFile file = (AbstractFile) content;
                if (null != file.getMd5Hash()) {
                    try{
                        if(EamDb.getInstance().isFileHashInReferenceSet(file.getMd5Hash(), this.referenceSetID)){
                            // Make a bare-bones HashHitInfo for now
                            result = new HashHitInfo(file.getMd5Hash(), "", "");
                        }
                    } catch (EamDbException ex){
                        Logger.getLogger(SleuthkitHashSet.class.getName()).log(Level.SEVERE, "Error performing central reposiotry hash lookup for hash "
                                + file.getMd5Hash() + " in reference set " + referenceSetID, ex); //NON-NLS
                        throw new TskCoreException("Error performing central reposiotry hash lookup", ex);
                    }
                }
            }
            return result;
        }
        
        /**
         * Returns whether this database can be enabled.
         * 
         * @return true if is valid, false otherwise
         */
        @Override
        boolean isValid() {
            if(! EamDb.isEnabled()) {
                return false;
            }
            try{
                return EamDb.getInstance().referenceSetIsValid(this.referenceSetID, this.hashSetName, this.version);
            } catch (EamDbException ex){
                Logger.getLogger(CentralRepoHashSet.class.getName()).log(Level.SEVERE, "Error validating hash database " + hashSetName, ex); //NON-NLS
                return false;
            }
        }
        
        @Override
        public void firePropertyChange(String propertyName, Object oldValue, Object newValue){
            this.propertyChangeSupport.firePropertyChange(propertyName, oldValue, newValue);
        }
        
        @Override
        public String toString(){
            return getDisplayName();
        }
        

        @Override
        public int hashCode() {
            int code = 23;
            code = 47 * code + Objects.hashCode(this.hashSetName);
            code = 47 * code + Objects.hashCode(this.version);
            code = 47 * code + Integer.hashCode(this.referenceSetID);
            code = 47 * code + Objects.hashCode(this.knownFilesType);
            return code;
        }

        @Override
        public boolean equals(Object obj) {
            if (obj == null) {
                return false;
            }
            if (getClass() != obj.getClass()) {
                return false;
            }
            final CentralRepoHashSet other = (CentralRepoHashSet) obj;
            if (!Objects.equals(this.hashSetName, other.hashSetName)) {
                return false;
            }
            if (!Objects.equals(this.version, other.version)) {
                return false;
            }
            if (this.knownFilesType != other.knownFilesType) {
                return false;
            }
            return true;
        }
    }    
    
    /**
     * Worker thread to make an index of a database
     */
    private class HashDbIndexer extends SwingWorker<Object, Void> {

        private ProgressHandle progress = null;
        private SleuthkitHashSet hashDb = null;

        HashDbIndexer(SleuthkitHashSet hashDb) {
            this.hashDb = hashDb;
        }

        @Override
        protected Object doInBackground() {
            hashDb.setIndexing(true);
            progress = ProgressHandle.createHandle(
                    NbBundle.getMessage(this.getClass(), "HashDbManager.progress.indexingHashSet", hashDb.getHashSetName()));
            progress.start();
            progress.switchToIndeterminate();
            try {
                SleuthkitJNI.createLookupIndexForHashDatabase(hashDb.getHandle());
            } catch (TskCoreException ex) {
                Logger.getLogger(HashDbIndexer.class.getName()).log(Level.SEVERE, "Error indexing hash set " + hashDb.getHashSetName(), ex); //NON-NLS
                JOptionPane.showMessageDialog(null,
                        NbBundle.getMessage(this.getClass(),
                                "HashDbManager.dlgMsg.errorIndexingHashSet",
                                hashDb.getHashSetName()),
                        NbBundle.getMessage(this.getClass(), "HashDbManager.hashDbIndexingErr"),
                        JOptionPane.ERROR_MESSAGE);
            }
            return null;
        }

        @Override
        protected void done() {
            hashDb.setIndexing(false);
            progress.finish();

            // see if we got any errors
            try {
                get();
            } catch (InterruptedException | ExecutionException ex) {
                logger.log(Level.SEVERE, "Error creating index", ex); //NON-NLS
                MessageNotifyUtil.Notify.show(
                        NbBundle.getMessage(this.getClass(), "HashDbManager.errCreatingIndex.title"),
                        NbBundle.getMessage(this.getClass(), "HashDbManager.errCreatingIndex.msg", ex.getMessage()),
                        MessageNotifyUtil.MessageType.ERROR);
            } // catch and ignore if we were cancelled
            catch (java.util.concurrent.CancellationException ex) {
            }

            try {
                hashDb.firePropertyChange(SleuthkitHashSet.Event.INDEXING_DONE.toString(), null, hashDb);
                hashDb.firePropertyChange(HashDbManager.SetEvt.DB_INDEXED.toString(), null, hashDb.getHashSetName());
            } catch (Exception e) {
                logger.log(Level.SEVERE, "HashDbManager listener threw exception", e); //NON-NLS
                MessageNotifyUtil.Notify.show(
                        NbBundle.getMessage(this.getClass(), "HashDbManager.moduleErr"),
                        NbBundle.getMessage(this.getClass(), "HashDbManager.moduleErrorListeningToUpdatesMsg"),
                        MessageNotifyUtil.MessageType.ERROR);
            }
        }
    }
}<|MERGE_RESOLUTION|>--- conflicted
+++ resolved
@@ -730,13 +730,7 @@
 
         public abstract HashDb.KnownFilesType getKnownFilesType();
 
-<<<<<<< HEAD
-        public boolean getSearchDuringIngest();
-=======
         public abstract boolean getSearchDuringIngest();
-        
-        abstract boolean getDefaultSearchDuringIngest();
->>>>>>> 4ad996b3
 		
         abstract void setSearchDuringIngest(boolean useForIngest);
 
@@ -876,15 +870,6 @@
         public boolean getSearchDuringIngest() {
             return searchDuringIngest;
         }
-<<<<<<< HEAD
-=======
-        
-        @Override
-        boolean getDefaultSearchDuringIngest(){
-            // File type hash sets are on by default
-            return true;
-        }
->>>>>>> 4ad996b3
 
         @Override
         void setSearchDuringIngest(boolean useForIngest) {
@@ -1186,15 +1171,6 @@
         public boolean getSearchDuringIngest() {
             return searchDuringIngest;
         }
-<<<<<<< HEAD
-=======
-        
-        @Override
-        boolean getDefaultSearchDuringIngest(){
-            // Central repo hash sets are off by default
-            return false;
-        }
->>>>>>> 4ad996b3
 
         @Override
         void setSearchDuringIngest(boolean useForIngest) {
