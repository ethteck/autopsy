/*
 * Autopsy Forensic Browser
 *
 * Copyright 2011 - 2013 Basis Technology Corp.
 * Contact: carrier <at> sleuthkit <dot> org
 *
 * Licensed under the Apache License, Version 2.0 (the "License");
 * you may not use this file except in compliance with the License.
 * You may obtain a copy of the License at
 *
 *     http://www.apache.org/licenses/LICENSE-2.0
 *
 * Unless required by applicable law or agreed to in writing, software
 * distributed under the License is distributed on an "AS IS" BASIS,
 * WITHOUT WARRANTIES OR CONDITIONS OF ANY KIND, either express or implied.
 * See the License for the specific language governing permissions and
 * limitations under the License.
 */
package org.sleuthkit.autopsy.modules.hashdatabase;

import java.io.IOException;
import java.util.ArrayList;
import java.util.Collection;
import java.util.Collections;
import java.util.HashMap;
import java.util.List;
import java.util.concurrent.atomic.AtomicLong;
import java.util.logging.Level;
import org.openide.util.NbBundle;
import org.openide.util.NbBundle.Messages;
import org.sleuthkit.autopsy.casemodule.Case;
import org.sleuthkit.autopsy.casemodule.services.Blackboard;
import org.sleuthkit.autopsy.coreutils.Logger;
import org.sleuthkit.autopsy.coreutils.MessageNotifyUtil;
import org.sleuthkit.autopsy.ingest.FileIngestModule;
import org.sleuthkit.autopsy.ingest.IngestMessage;
import org.sleuthkit.autopsy.ingest.IngestModuleReferenceCounter;
import org.sleuthkit.autopsy.ingest.IngestServices;
import org.sleuthkit.autopsy.ingest.ModuleDataEvent;
import org.sleuthkit.autopsy.modules.hashdatabase.HashDbManager.HashDb;
import org.sleuthkit.datamodel.AbstractFile;
import org.sleuthkit.datamodel.BlackboardArtifact;
import org.sleuthkit.datamodel.BlackboardArtifact.ARTIFACT_TYPE;
import org.sleuthkit.datamodel.BlackboardAttribute;
import org.sleuthkit.datamodel.BlackboardAttribute.ATTRIBUTE_TYPE;
import org.sleuthkit.datamodel.HashHitInfo;
import org.sleuthkit.datamodel.HashUtility;
import org.sleuthkit.datamodel.SleuthkitCase;
import org.sleuthkit.datamodel.TskCoreException;
import org.sleuthkit.datamodel.TskData;
import org.sleuthkit.datamodel.TskException;

@NbBundle.Messages({
    "HashDbIngestModule.noKnownBadHashDbSetMsg=No notable hash database set.",
    "HashDbIngestModule.knownBadFileSearchWillNotExecuteWarn=Notable file search will not be executed.",
    "HashDbIngestModule.noKnownHashDbSetMsg=No known hash database set.",
    "HashDbIngestModule.knownFileSearchWillNotExecuteWarn=Known file search will not be executed."
})
public class HashDbIngestModule implements FileIngestModule {

    private static final Logger logger = Logger.getLogger(HashDbIngestModule.class.getName());
    private static final int MAX_COMMENT_SIZE = 500;
    private final IngestServices services = IngestServices.getInstance();
    private final SleuthkitCase skCase = Case.getCurrentCase().getSleuthkitCase();
    private final HashDbManager hashDbManager = HashDbManager.getInstance();
    private final HashLookupModuleSettings settings;
    private List<HashDb> knownBadHashSets = new ArrayList<>();
    private List<HashDb> knownHashSets = new ArrayList<>();
    private long jobId;
    private static final HashMap<Long, IngestJobTotals> totalsForIngestJobs = new HashMap<>();
    private static final IngestModuleReferenceCounter refCounter = new IngestModuleReferenceCounter();
    private Blackboard blackboard;

    private static class IngestJobTotals {

        private AtomicLong totalKnownBadCount = new AtomicLong(0);
        private AtomicLong totalCalctime = new AtomicLong(0);
        private AtomicLong totalLookuptime = new AtomicLong(0);
    }

    private static synchronized IngestJobTotals getTotalsForIngestJobs(long ingestJobId) {
        IngestJobTotals totals = totalsForIngestJobs.get(ingestJobId);
        if (totals == null) {
            totals = new HashDbIngestModule.IngestJobTotals();
            totalsForIngestJobs.put(ingestJobId, totals);
        }
        return totals;
    }

    HashDbIngestModule(HashLookupModuleSettings settings) {
        this.settings = settings;
    }

    @Override
    public void startUp(org.sleuthkit.autopsy.ingest.IngestJobContext context) throws IngestModuleException {
        jobId = context.getJobId();
        if (!hashDbManager.verifyAllDatabasesLoadedCorrectly()) {
            throw new IngestModuleException("Could not load all hash databases");
        }
        updateEnabledHashSets(hashDbManager.getKnownBadFileHashSets(), knownBadHashSets);
        updateEnabledHashSets(hashDbManager.getKnownFileHashSets(), knownHashSets);

        if (refCounter.incrementAndGet(jobId) == 1) {
            // initialize job totals
            getTotalsForIngestJobs(jobId);

            // if first module for this job then post error msgs if needed
            if (knownBadHashSets.isEmpty()) {
                services.postMessage(IngestMessage.createWarningMessage(
                        HashLookupModuleFactory.getModuleName(),
                        Bundle.HashDbIngestModule_noKnownBadHashDbSetMsg(),
                        Bundle.HashDbIngestModule_knownBadFileSearchWillNotExecuteWarn()));
            }

            if (knownHashSets.isEmpty()) {
                services.postMessage(IngestMessage.createWarningMessage(
                        HashLookupModuleFactory.getModuleName(),
                        Bundle.HashDbIngestModule_noKnownHashDbSetMsg(),
                        Bundle.HashDbIngestModule_knownFileSearchWillNotExecuteWarn()));
            }
        }
    }

    /**
     * Cycle through list of hashsets and return the subset that is enabled.
     *
     * @param allHashSets     List of all hashsets from DB manager
     * @param enabledHashSets List of enabled ones to return.
     */
    private void updateEnabledHashSets(List<HashDb> allHashSets, List<HashDb> enabledHashSets) {
        enabledHashSets.clear();
        for (HashDb db : allHashSets) {
            if (settings.isHashSetEnabled(db)) {
                try {
                    if (db.isValid()) {
                        enabledHashSets.add(db);
                    }
                } catch (TskCoreException ex) {
                    logger.log(Level.WARNING, "Error getting index status for " + db.getDisplayName()+ " hash database", ex); //NON-NLS
                }
            }
        }
    }

    @Override
    public ProcessResult process(AbstractFile file) {
        blackboard = Case.getCurrentCase().getServices().getBlackboard();

        // Skip unallocated space files.
        if ((file.getType().equals(TskData.TSK_DB_FILES_TYPE_ENUM.UNALLOC_BLOCKS) ||
                file.getType().equals(TskData.TSK_DB_FILES_TYPE_ENUM.SLACK))) {
            return ProcessResult.OK;
        }

        /*
         * Skip directories. One reason for this is because we won't accurately
         * calculate hashes of NTFS directories that have content that spans the
         * IDX_ROOT and IDX_ALLOC artifacts. So we disable that until a solution
         * for it is developed.
         */
        if (file.isDir()) {
            return ProcessResult.OK;
        }

        // bail out if we have no hashes set
        if ((knownHashSets.isEmpty()) && (knownBadHashSets.isEmpty()) && (!settings.shouldCalculateHashes())) {
            return ProcessResult.OK;
        }

        // Safely get a reference to the totalsForIngestJobs object
        IngestJobTotals totals = getTotalsForIngestJobs(jobId);

        // calc hash value
        String name = file.getName();
        String md5Hash = file.getMd5Hash();
        if (md5Hash == null || md5Hash.isEmpty()) {
            try {
                long calcstart = System.currentTimeMillis();
                md5Hash = HashUtility.calculateMd5(file);
                long delta = (System.currentTimeMillis() - calcstart);
                totals.totalCalctime.addAndGet(delta);

            } catch (IOException ex) {
                logger.log(Level.WARNING, "Error calculating hash of file " + name, ex); //NON-NLS
                services.postMessage(IngestMessage.createErrorMessage(
                        HashLookupModuleFactory.getModuleName(),
                        NbBundle.getMessage(this.getClass(),
                                "HashDbIngestModule.fileReadErrorMsg",
                                name),
                        NbBundle.getMessage(this.getClass(),
                                "HashDbIngestModule.calcHashValueErr",
                                name)));
                return ProcessResult.ERROR;
            }
        }

        // look up in notable first
        boolean foundBad = false;
        ProcessResult ret = ProcessResult.OK;
        for (HashDb db : knownBadHashSets) {
            try {
                long lookupstart = System.currentTimeMillis();
                HashHitInfo hashInfo = db.lookupMD5(file);
                if (null != hashInfo) {
                    foundBad = true;
                    totals.totalKnownBadCount.incrementAndGet();

<<<<<<< HEAD
                    //try {
                        file.setKnown(TskData.FileKnown.BAD);
                    //    skCase.setKnown(file, TskData.FileKnown.BAD);
                    //} catch (TskException ex) {
                    //    logger.log(Level.WARNING, "Couldn't set notable state for file " + name + " - see sleuthkit log for details", ex); //NON-NLS
                    //    services.postMessage(IngestMessage.createErrorMessage(
                    //            HashLookupModuleFactory.getModuleName(),
                    //            NbBundle.getMessage(this.getClass(),
                    //                    "HashDbIngestModule.hashLookupErrorMsg",
                    //                    name),
                    //            NbBundle.getMessage(this.getClass(),
                    //                    "HashDbIngestModule.settingKnownBadStateErr",
                    //                    name)));
                    //    ret = ProcessResult.ERROR;
                    //}
                    String hashSetName = db.getHashSetName();
=======
                    try {
                        skCase.setKnown(file, TskData.FileKnown.BAD);
                    } catch (TskException ex) {
                        logger.log(Level.WARNING, "Couldn't set notable state for file " + name + " - see sleuthkit log for details", ex); //NON-NLS
                        services.postMessage(IngestMessage.createErrorMessage(
                                HashLookupModuleFactory.getModuleName(),
                                NbBundle.getMessage(this.getClass(),
                                        "HashDbIngestModule.hashLookupErrorMsg",
                                        name),
                                NbBundle.getMessage(this.getClass(),
                                        "HashDbIngestModule.settingKnownBadStateErr",
                                        name)));
                        ret = ProcessResult.ERROR;
                    }
                    String hashSetName = db.getDisplayName();
>>>>>>> 9fd9b299

                    String comment = "";
                    ArrayList<String> comments = hashInfo.getComments();
                    int i = 0;
                    for (String c : comments) {
                        if (++i > 1) {
                            comment += " ";
                        }
                        comment += c;
                        if (comment.length() > MAX_COMMENT_SIZE) {
                            comment = comment.substring(0, MAX_COMMENT_SIZE) + "...";
                            break;
                        }
                    }

                    postHashSetHitToBlackboard(file, md5Hash, hashSetName, comment, db.getSendIngestMessages());
                }
                long delta = (System.currentTimeMillis() - lookupstart);
                totals.totalLookuptime.addAndGet(delta);

            } catch (TskException ex) {
                logger.log(Level.WARNING, "Couldn't lookup notable hash for file " + name + " - see sleuthkit log for details", ex); //NON-NLS
                services.postMessage(IngestMessage.createErrorMessage(
                        HashLookupModuleFactory.getModuleName(),
                        NbBundle.getMessage(this.getClass(),
                                "HashDbIngestModule.hashLookupErrorMsg",
                                name),
                        NbBundle.getMessage(this.getClass(),
                                "HashDbIngestModule.lookingUpKnownBadHashValueErr",
                                name)));
                ret = ProcessResult.ERROR;
            }
        }

        // If the file is not in the notable sets, search for it in the known sets. 
        // Any hit is sufficient to classify it as known, and there is no need to create 
        // a hit artifact or send a message to the application inbox.
        if (!foundBad) {
            for (HashDb db : knownHashSets) {
                try {
                    long lookupstart = System.currentTimeMillis();
                    if (db.lookupMD5Quick(file)) {
                        //try {
                            file.setKnown(TskData.FileKnown.KNOWN);
                            //skCase.setKnown(file, TskData.FileKnown.KNOWN);
                            break;
                        //} catch (TskException ex) {
                        //    logger.log(Level.WARNING, "Couldn't set known state for file " + name + " - see sleuthkit log for details", ex); //NON-NLS
                        //    ret = ProcessResult.ERROR;
                        //}
                    }
                    long delta = (System.currentTimeMillis() - lookupstart);
                    totals.totalLookuptime.addAndGet(delta);

                } catch (TskException ex) {
                    logger.log(Level.WARNING, "Couldn't lookup known hash for file " + name + " - see sleuthkit log for details", ex); //NON-NLS
                    services.postMessage(IngestMessage.createErrorMessage(
                            HashLookupModuleFactory.getModuleName(),
                            NbBundle.getMessage(this.getClass(),
                                    "HashDbIngestModule.hashLookupErrorMsg",
                                    name),
                            NbBundle.getMessage(this.getClass(),
                                    "HashDbIngestModule.lookingUpKnownHashValueErr",
                                    name)));
                    ret = ProcessResult.ERROR;
                }
            }
        }

        return ret;
    }

    @Messages({"HashDbIngestModule.indexError.message=Failed to index hashset hit artifact for keyword search."})
    private void postHashSetHitToBlackboard(AbstractFile abstractFile, String md5Hash, String hashSetName, String comment, boolean showInboxMessage) {
        try {
            String MODULE_NAME = NbBundle.getMessage(HashDbIngestModule.class, "HashDbIngestModule.moduleName");

            BlackboardArtifact badFile = abstractFile.newArtifact(ARTIFACT_TYPE.TSK_HASHSET_HIT);
            Collection<BlackboardAttribute> attributes = new ArrayList<>();
            //TODO Revisit usage of deprecated constructor as per TSK-583
            //BlackboardAttribute att2 = new BlackboardAttribute(ATTRIBUTE_TYPE.TSK_SET_NAME.getTypeID(), MODULE_NAME, "Known Bad", hashSetName);
            attributes.add(new BlackboardAttribute(ATTRIBUTE_TYPE.TSK_SET_NAME, MODULE_NAME, hashSetName));
            attributes.add(new BlackboardAttribute(ATTRIBUTE_TYPE.TSK_HASH_MD5, MODULE_NAME, md5Hash));
            attributes.add(new BlackboardAttribute(ATTRIBUTE_TYPE.TSK_COMMENT, MODULE_NAME, comment));

            badFile.addAttributes(attributes);

            try {
                // index the artifact for keyword search
                blackboard.indexArtifact(badFile);
            } catch (Blackboard.BlackboardException ex) {
                logger.log(Level.SEVERE, "Unable to index blackboard artifact " + badFile.getArtifactID(), ex); //NON-NLS
                MessageNotifyUtil.Notify.error(
                        Bundle.HashDbIngestModule_indexError_message(), badFile.getDisplayName());
            }

            if (showInboxMessage) {
                StringBuilder detailsSb = new StringBuilder();
                //details
                detailsSb.append("<table border='0' cellpadding='4' width='280'>"); //NON-NLS
                //hit
                detailsSb.append("<tr>"); //NON-NLS
                detailsSb.append("<th>") //NON-NLS
                        .append(NbBundle.getMessage(this.getClass(), "HashDbIngestModule.postToBB.fileName"))
                        .append("</th>"); //NON-NLS
                detailsSb.append("<td>") //NON-NLS
                        .append(abstractFile.getName())
                        .append("</td>"); //NON-NLS
                detailsSb.append("</tr>"); //NON-NLS

                detailsSb.append("<tr>"); //NON-NLS
                detailsSb.append("<th>") //NON-NLS
                        .append(NbBundle.getMessage(this.getClass(), "HashDbIngestModule.postToBB.md5Hash"))
                        .append("</th>"); //NON-NLS
                detailsSb.append("<td>").append(md5Hash).append("</td>"); //NON-NLS
                detailsSb.append("</tr>"); //NON-NLS

                detailsSb.append("<tr>"); //NON-NLS
                detailsSb.append("<th>") //NON-NLS
                        .append(NbBundle.getMessage(this.getClass(), "HashDbIngestModule.postToBB.hashsetName"))
                        .append("</th>"); //NON-NLS
                detailsSb.append("<td>").append(hashSetName).append("</td>"); //NON-NLS
                detailsSb.append("</tr>"); //NON-NLS

                detailsSb.append("</table>"); //NON-NLS

                services.postMessage(IngestMessage.createDataMessage(HashLookupModuleFactory.getModuleName(),
                        NbBundle.getMessage(this.getClass(),
                                "HashDbIngestModule.postToBB.knownBadMsg",
                                abstractFile.getName()),
                        detailsSb.toString(),
                        abstractFile.getName() + md5Hash,
                        badFile));
            }
            services.fireModuleDataEvent(new ModuleDataEvent(MODULE_NAME, ARTIFACT_TYPE.TSK_HASHSET_HIT, Collections.singletonList(badFile)));
        } catch (TskException ex) {
            logger.log(Level.WARNING, "Error creating blackboard artifact", ex); //NON-NLS
        }
    }

    private static synchronized void postSummary(long jobId,
            List<HashDb> knownBadHashSets, List<HashDb> knownHashSets) {
        IngestJobTotals jobTotals = getTotalsForIngestJobs(jobId);
        totalsForIngestJobs.remove(jobId);

        if ((!knownBadHashSets.isEmpty()) || (!knownHashSets.isEmpty())) {
            StringBuilder detailsSb = new StringBuilder();
            //details
            detailsSb.append("<table border='0' cellpadding='4' width='280'>"); //NON-NLS

            detailsSb.append("<tr><td>") //NON-NLS
                    .append(NbBundle.getMessage(HashDbIngestModule.class, "HashDbIngestModule.complete.knownBadsFound"))
                    .append("</td>"); //NON-NLS
            detailsSb.append("<td>").append(jobTotals.totalKnownBadCount.get()).append("</td></tr>"); //NON-NLS

            detailsSb.append("<tr><td>") //NON-NLS
                    .append(NbBundle.getMessage(HashDbIngestModule.class, "HashDbIngestModule.complete.totalCalcTime"))
                    .append("</td><td>").append(jobTotals.totalCalctime.get()).append("</td></tr>\n"); //NON-NLS
            detailsSb.append("<tr><td>") //NON-NLS
                    .append(NbBundle.getMessage(HashDbIngestModule.class, "HashDbIngestModule.complete.totalLookupTime"))
                    .append("</td><td>").append(jobTotals.totalLookuptime.get()).append("</td></tr>\n"); //NON-NLS
            detailsSb.append("</table>"); //NON-NLS

            detailsSb.append("<p>") //NON-NLS
                    .append(NbBundle.getMessage(HashDbIngestModule.class, "HashDbIngestModule.complete.databasesUsed"))
                    .append("</p>\n<ul>"); //NON-NLS
            for (HashDb db : knownBadHashSets) {
                detailsSb.append("<li>").append(db.getHashSetName()).append("</li>\n"); //NON-NLS
            }

            detailsSb.append("</ul>"); //NON-NLS

            IngestServices.getInstance().postMessage(IngestMessage.createMessage(
                    IngestMessage.MessageType.INFO,
                    HashLookupModuleFactory.getModuleName(),
                    NbBundle.getMessage(HashDbIngestModule.class,
                            "HashDbIngestModule.complete.hashLookupResults"),
                    detailsSb.toString()));
        }
    }

    @Override
    public void shutDown() {
        if (refCounter.decrementAndGet(jobId) == 0) {
            postSummary(jobId, knownBadHashSets, knownHashSets);
        }
    }
}<|MERGE_RESOLUTION|>--- conflicted
+++ resolved
@@ -205,7 +205,6 @@
                     foundBad = true;
                     totals.totalKnownBadCount.incrementAndGet();
 
-<<<<<<< HEAD
                     //try {
                         file.setKnown(TskData.FileKnown.BAD);
                     //    skCase.setKnown(file, TskData.FileKnown.BAD);
@@ -221,24 +220,7 @@
                     //                    name)));
                     //    ret = ProcessResult.ERROR;
                     //}
-                    String hashSetName = db.getHashSetName();
-=======
-                    try {
-                        skCase.setKnown(file, TskData.FileKnown.BAD);
-                    } catch (TskException ex) {
-                        logger.log(Level.WARNING, "Couldn't set notable state for file " + name + " - see sleuthkit log for details", ex); //NON-NLS
-                        services.postMessage(IngestMessage.createErrorMessage(
-                                HashLookupModuleFactory.getModuleName(),
-                                NbBundle.getMessage(this.getClass(),
-                                        "HashDbIngestModule.hashLookupErrorMsg",
-                                        name),
-                                NbBundle.getMessage(this.getClass(),
-                                        "HashDbIngestModule.settingKnownBadStateErr",
-                                        name)));
-                        ret = ProcessResult.ERROR;
-                    }
                     String hashSetName = db.getDisplayName();
->>>>>>> 9fd9b299
 
                     String comment = "";
                     ArrayList<String> comments = hashInfo.getComments();
