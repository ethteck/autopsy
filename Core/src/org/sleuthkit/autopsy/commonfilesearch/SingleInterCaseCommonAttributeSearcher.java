--- conflicted
+++ resolved
@@ -75,13 +75,7 @@
         this.correlationCaseName = correlationCase.getDisplayName();
         InterCaseSearchResultsProcessor eamDbAttrInst = new InterCaseSearchResultsProcessor(this.corAttrType);
         Map<Integer, CommonAttributeValueList> interCaseCommonFiles = eamDbAttrInst.findSingleInterCaseValuesByCount(Case.getCurrentCase(), correlationCase);
-        Set<String> mimeTypesToFilterOn = new HashSet<>();
-        if (isFilterByMedia()) {
-            mimeTypesToFilterOn.addAll(MEDIA_PICS_VIDEO_MIME_TYPES);
-        }
-        if (isFilterByDoc()) {
-            mimeTypesToFilterOn.addAll(TEXT_FILES_MIME_TYPES);
-        }
+        Set<String> mimeTypesToFilterOn = getMimeTypesToFilterOn();
         return new CommonAttributeCountSearchResults(interCaseCommonFiles, this.frequencyPercentageThreshold, this.corAttrType, mimeTypesToFilterOn);
     }
 
@@ -102,23 +96,11 @@
         CorrelationCase correlationCase = this.getCorrelationCaseFromId(this.corrleationCaseId);
         this.correlationCaseName = correlationCase.getDisplayName();
         InterCaseSearchResultsProcessor eamDbAttrInst = new InterCaseSearchResultsProcessor(this.corAttrType);
-<<<<<<< HEAD
-        Map<Integer, CommonAttributeValueList> interCaseCommonFiles = eamDbAttrInst.findSingleInterCaseCommonAttributeValues(Case.getCurrentCase(), correlationCase);
+        Map<String, Map<String, CommonAttributeValueList>> interCaseCommonFiles = eamDbAttrInst.findSingleInterCaseValuesByCase(Case.getCurrentCase(), correlationCase);
         Set<String> mimeTypesToFilterOn = getMimeTypesToFilterOn();
-        return new CommonAttributeSearchResults(interCaseCommonFiles, this.frequencyPercentageThreshold, this.corAttrType, mimeTypesToFilterOn);
-=======
-        Map<String, Map<String, CommonAttributeValueList>> interCaseCommonFiles = eamDbAttrInst.findSingleInterCaseValuesByCase(Case.getCurrentCase(), correlationCase);
-        Set<String> mimeTypesToFilterOn = new HashSet<>();
-        if (isFilterByMedia()) {
-            mimeTypesToFilterOn.addAll(MEDIA_PICS_VIDEO_MIME_TYPES);
-        }
-        if (isFilterByDoc()) {
-            mimeTypesToFilterOn.addAll(TEXT_FILES_MIME_TYPES);
-        }
         return new CommonAttributeCaseSearchResults(interCaseCommonFiles, this.frequencyPercentageThreshold, this.corAttrType, mimeTypesToFilterOn);
->>>>>>> 0a889265
+
     }
-
 
     @NbBundle.Messages({
         "# {0} - case name",
