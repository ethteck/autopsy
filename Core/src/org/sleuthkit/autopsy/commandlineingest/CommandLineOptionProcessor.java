/*
 * Autopsy Forensic Browser
 *
 * Copyright 2019-2019 Basis Technology Corp.
 * Contact: carrier <at> sleuthkit <dot> org
 *
 * Licensed under the Apache License, Version 2.0 (the "License");
 * you may not use this file except in compliance with the License.
 * You may obtain a copy of the License at
 *
 *     http://www.apache.org/licenses/LICENSE-2.0
 *
 * Unless required by applicable law or agreed to in writing, software
 * distributed under the License is distributed on an "AS IS" BASIS,
 * WITHOUT WARRANTIES OR CONDITIONS OF ANY KIND, either express or implied.
 * See the License for the specific language governing permissions and
 * limitations under the License.
 */
package org.sleuthkit.autopsy.commandlineingest;

import java.io.File;
import java.util.ArrayList;
import java.util.HashSet;
import java.util.List;
import java.util.Map;
import java.util.Set;
import java.util.logging.Level;
import java.util.logging.Logger;
import org.netbeans.api.sendopts.CommandException;
import org.netbeans.spi.sendopts.Env;
import org.netbeans.spi.sendopts.Option;
import org.netbeans.spi.sendopts.OptionProcessor;
import org.openide.util.lookup.ServiceProvider;

/**
 * This class can be used to add command line options to Autopsy
 */
@ServiceProvider(service = OptionProcessor.class)
public class CommandLineOptionProcessor extends OptionProcessor {

    private static final Logger logger = Logger.getLogger(CommandLineOptionProcessor.class.getName());
    private final Option caseNameOption = Option.requiredArgument('n', "caseName");
    private final Option caseBaseDirOption = Option.requiredArgument('o', "caseBaseDir");
    private final Option createCaseCommandOption = Option.withoutArgument('c', "createCase");
    private final Option dataSourcePathOption = Option.requiredArgument('s', "dataSourcePath");
    private final Option dataSourceObjectIdOption = Option.requiredArgument('i', "dataSourceObjectId");
    private final Option addDataSourceCommandOption = Option.withoutArgument('a', "addDataSource");
    private final Option caseDirOption = Option.requiredArgument('d', "caseDir");
    private final Option runIngestCommandOption = Option.withoutArgument('r', "runIngest");
<<<<<<< HEAD
    private final Option getAllDataSourcesCommandOption = Option.withoutArgument('g', "getAllDataSources");
    private final Option configFilePathOption = Option.withoutArgument('p', "configFilePath");
=======
    private final Option listAllDataSourcesCommandOption = Option.withoutArgument('l', "listAllDataSources");
>>>>>>> 0d34a380
    private boolean runFromCommandLine = false;

    private final List<CommandLineCommand> commands = new ArrayList<>();

    @Override
    protected Set<Option> getOptions() {
        Set<Option> set = new HashSet<>();
        set.add(createCaseCommandOption);
        set.add(caseNameOption);
        set.add(caseBaseDirOption);
        set.add(dataSourcePathOption);
        set.add(addDataSourceCommandOption);
        set.add(dataSourceObjectIdOption);
        set.add(caseDirOption);
        set.add(runIngestCommandOption);
<<<<<<< HEAD
        set.add(getAllDataSourcesCommandOption);
        set.add(configFilePathOption);
=======
        set.add(listAllDataSourcesCommandOption);
>>>>>>> 0d34a380
        return set;
    }

    @Override
    protected void process(Env env, Map<Option, String[]> values) throws CommandException {
        logger.log(Level.INFO, "Processing Autopsy command line options"); //NON-NLS
        System.out.println("Processing Autopsy command line options");
        runFromCommandLine = false;

        // input arguments must contain at least one command
        if (!(values.containsKey(createCaseCommandOption) || values.containsKey(addDataSourceCommandOption)
                || values.containsKey(runIngestCommandOption) || values.containsKey(listAllDataSourcesCommandOption))) {
            // not running from command line
            logger.log(Level.INFO, "No command line commands passed in as inputs. Not running from command line."); //NON-NLS
            System.err.println("No command line commands passed in as inputs. Not running from command line.");
            return;
        }

        // parse input parameters
        String[] argDirs;
        String inputCaseName = "";
        if (values.containsKey(caseNameOption)) {
            argDirs = values.get(caseNameOption);
            if (argDirs.length < 1) {
                logger.log(Level.SEVERE, "Missing argument 'caseName'");
                System.err.println("Missing argument 'caseName'");
                return;
            }
            inputCaseName = argDirs[0];

            if (inputCaseName == null || inputCaseName.isEmpty()) {
                logger.log(Level.SEVERE, "'caseName' argument is empty");
                System.err.println("'caseName' argument is empty");
                return;
            }
        }

        String caseBaseDir = "";
        if (values.containsKey(caseBaseDirOption)) {
            argDirs = values.get(caseBaseDirOption);
            if (argDirs.length < 1) {
                logger.log(Level.SEVERE, "Missing argument 'caseBaseDir'");
                System.err.println("Missing argument 'caseBaseDir'");
                return;
            }
            caseBaseDir = argDirs[0];

            if (caseBaseDir == null || caseBaseDir.isEmpty()) {
                logger.log(Level.SEVERE, "Missing argument 'caseBaseDir'");
                System.err.println("Missing argument 'caseBaseDir'");
                return;
            }

            if (!(new File(caseBaseDir).exists()) || !(new File(caseBaseDir).isDirectory())) {
                logger.log(Level.SEVERE, "''caseBaseDir'' {0} directory doesn''t exist or is not a directory", caseBaseDir);
                System.err.println("'caseBaseDir' directory doesn't exist or is not a directory: " + caseBaseDir);
                return;
            }
        }

        String dataSourcePath = "";
        if (values.containsKey(dataSourcePathOption)) {

            argDirs = values.get(dataSourcePathOption);
            if (argDirs.length < 1) {
                logger.log(Level.SEVERE, "Missing argument 'dataSourcePath'");
                System.err.println("Missing argument 'dataSourcePath'");
                return;
            }
            dataSourcePath = argDirs[0];

            // verify inputs
            if (dataSourcePath == null || dataSourcePath.isEmpty()) {
                logger.log(Level.SEVERE, "Missing argument 'dataSourcePath'");
                System.err.println("Missing argument 'dataSourcePath'");
                return;
            }

            if (!(new File(dataSourcePath).exists())) {
                logger.log(Level.SEVERE, "Input data source file {0} doesn''t exist", dataSourcePath);
                System.err.println("Input data source file " + dataSourcePath + " doesn't exist");
                return;
            }
        }

        String dataSourceId = "";
        if (values.containsKey(dataSourceObjectIdOption)) {

            argDirs = values.get(dataSourceObjectIdOption);
            if (argDirs.length < 1) {
                logger.log(Level.SEVERE, "Missing argument 'dataSourceObjectIdOption'");
                System.err.println("Missing argument 'dataSourceObjectIdOption'");
                return;
            }
            dataSourceId = argDirs[0];

            // verify inputs
            if (dataSourceId == null || dataSourceId.isEmpty()) {
                logger.log(Level.SEVERE, "Input data source id is empty");
                System.err.println("Input data source id is empty");
                return;
            }
        }

        String caseDir = "";
        if (values.containsKey(caseDirOption)) {

            argDirs = values.get(caseDirOption);
            if (argDirs.length < 1) {
                logger.log(Level.SEVERE, "Missing argument 'caseDirOption'");
                System.err.println("Missing argument 'caseDirOption'");
                return;
            }
            caseDir = argDirs[0];

            // verify inputs
            if (caseDir == null || caseDir.isEmpty()) {
                logger.log(Level.SEVERE, "Missing argument 'caseDirOption'");
                System.err.println("Missing argument 'caseDirOption'");
                return;
            }

            if (!(new File(caseDir).exists()) || !(new File(caseDir).isDirectory())) {
                logger.log(Level.SEVERE, "Case directory {0} doesn''t exist or is not a directory", caseDir);
                System.err.println("Case directory " + caseDir + " doesn't exist or is not a directory");
                return;
            }
        }
                
        String configFilePath = "";
        if (values.containsKey(configFilePathOption)) {

            argDirs = values.get(configFilePathOption);
            if (argDirs.length < 1) {
                logger.log(Level.SEVERE, "Missing argument 'configFilePath'");
                System.err.println("Missing argument 'configFilePath'");
                return;
            }
            configFilePath = argDirs[0];

            // verify inputs
            if (configFilePath == null || configFilePath.isEmpty()) {
                logger.log(Level.SEVERE, "Missing argument 'configFilePath'");
                System.err.println("Missing argument 'configFilePath'");
                return;
            }

            if (!(new File(configFilePath).exists())) {
                logger.log(Level.SEVERE, "Configuration file {0} doesn''t exist", configFilePath);
                System.err.println("Configuration file " + configFilePath + " doesn't exist");
                return;
            }
        }        

        // Create commands in order in which they should be executed:
        // First create the "CREATE_CASE" command, if present
        if (values.containsKey(createCaseCommandOption)) {

            // 'caseName' must always be specified for "CREATE_CASE" command
            if (inputCaseName.isEmpty()) {
                logger.log(Level.SEVERE, "'caseName' argument is empty");
                System.out.println("'caseName' argument is empty");
                runFromCommandLine = false;
                return;
            }

            // 'caseBaseDir' must always be specified for "CREATE_CASE" command
            if (caseBaseDir.isEmpty()) {
                logger.log(Level.SEVERE, "'caseBaseDir' argument is empty");
                System.err.println("'caseBaseDir' argument is empty");
                runFromCommandLine = false;
                return;
            }

            CommandLineCommand newCommand = new CommandLineCommand(CommandLineCommand.CommandType.CREATE_CASE);
            newCommand.addInputValue(CommandLineCommand.InputType.CASE_NAME.name(), inputCaseName);
            newCommand.addInputValue(CommandLineCommand.InputType.CASES_BASE_DIR_PATH.name(), caseBaseDir);
            commands.add(newCommand);
            runFromCommandLine = true;
        }

        // Add ADD_DATA_SOURCE command, if present
        if (values.containsKey(addDataSourceCommandOption)) {

            // 'caseDir' must only be specified if the case is not being created during the current run
            if (!values.containsKey(createCaseCommandOption) && caseDir.isEmpty()) {
                // new case is not being created during this run, so 'caseDir' should have been specified
                logger.log(Level.SEVERE, "'caseDir' argument is empty");
                System.err.println("'caseDir' argument is empty");
                runFromCommandLine = false;
                return;
            }

            // 'dataSourcePath' must always be specified for "ADD_DATA_SOURCE" command
            if (dataSourcePath.isEmpty()) {
                logger.log(Level.SEVERE, "'dataSourcePath' argument is empty");
                System.err.println("'dataSourcePath' argument is empty");
                runFromCommandLine = false;
                return;
            }

            CommandLineCommand newCommand = new CommandLineCommand(CommandLineCommand.CommandType.ADD_DATA_SOURCE);
            newCommand.addInputValue(CommandLineCommand.InputType.CASE_FOLDER_PATH.name(), caseDir);
            newCommand.addInputValue(CommandLineCommand.InputType.DATA_SOURCE_PATH.name(), dataSourcePath);
            commands.add(newCommand);
            runFromCommandLine = true;
        }

        // Add RUN_INGEST command, if present
        if (values.containsKey(runIngestCommandOption)) {

            // 'caseDir' must only be specified if the case is not being created during the current run
            if (!values.containsKey(createCaseCommandOption) && caseDir.isEmpty()) {
                // new case is not being created during this run, so 'caseDir' should have been specified
                logger.log(Level.SEVERE, "'caseDir' argument is empty");
                System.err.println("'caseDir' argument is empty");
                runFromCommandLine = false;
                return;
            }

            // if new data source is being added during this run, then 'dataSourceId' is not specified
            if (!values.containsKey(addDataSourceCommandOption) && dataSourceId.isEmpty()) {
                // data source is not being added during this run, so 'dataSourceId' should have been specified
                logger.log(Level.SEVERE, "'dataSourceId' argument is empty");
                System.err.println("'dataSourceId' argument is empty");
                runFromCommandLine = false;
                return;
            }
            
            CommandLineCommand newCommand = new CommandLineCommand(CommandLineCommand.CommandType.RUN_INGEST);
            newCommand.addInputValue(CommandLineCommand.InputType.CASE_FOLDER_PATH.name(), caseDir);
            newCommand.addInputValue(CommandLineCommand.InputType.DATA_SOURCE_ID.name(), dataSourceId);
            newCommand.addInputValue(CommandLineCommand.InputType.INGEST_CONTEXT_NAME.name(), configFilePath);
            commands.add(newCommand);
            runFromCommandLine = true;
        }

        // Add "LIST_ALL_DATA_SOURCES" command, if present
        if (values.containsKey(listAllDataSourcesCommandOption)) {

            // 'caseDir' must only be specified if the case is not being created during the current run
            if (!values.containsKey(createCaseCommandOption) && caseDir.isEmpty()) {
                // new case is not being created during this run, so 'caseDir' should have been specified
                logger.log(Level.SEVERE, "'caseDir' argument is empty");
                System.err.println("'caseDir' argument is empty");
                runFromCommandLine = false;
                return;
            }

            CommandLineCommand newCommand = new CommandLineCommand(CommandLineCommand.CommandType.LIST_ALL_DATA_SOURCES);
            newCommand.addInputValue(CommandLineCommand.InputType.CASE_FOLDER_PATH.name(), caseDir);
            commands.add(newCommand);
            runFromCommandLine = true;
        }
    }

    /**
     * Returns whether Autopsy should be running in command line mode or not.
     *
     * @return true if running in command line mode, false otherwise.
     */
    public boolean isRunFromCommandLine() {
        return runFromCommandLine;
    }

    /**
     * Returns list of all commands passed in via command line.
     *
     * @return list of input commands
     */
    List<CommandLineCommand> getCommands() {
        return commands;
    }
}<|MERGE_RESOLUTION|>--- conflicted
+++ resolved
@@ -47,12 +47,9 @@
     private final Option addDataSourceCommandOption = Option.withoutArgument('a', "addDataSource");
     private final Option caseDirOption = Option.requiredArgument('d', "caseDir");
     private final Option runIngestCommandOption = Option.withoutArgument('r', "runIngest");
-<<<<<<< HEAD
-    private final Option getAllDataSourcesCommandOption = Option.withoutArgument('g', "getAllDataSources");
     private final Option configFilePathOption = Option.withoutArgument('p', "configFilePath");
-=======
     private final Option listAllDataSourcesCommandOption = Option.withoutArgument('l', "listAllDataSources");
->>>>>>> 0d34a380
+
     private boolean runFromCommandLine = false;
 
     private final List<CommandLineCommand> commands = new ArrayList<>();
@@ -68,12 +65,8 @@
         set.add(dataSourceObjectIdOption);
         set.add(caseDirOption);
         set.add(runIngestCommandOption);
-<<<<<<< HEAD
-        set.add(getAllDataSourcesCommandOption);
         set.add(configFilePathOption);
-=======
         set.add(listAllDataSourcesCommandOption);
->>>>>>> 0d34a380
         return set;
     }
 
