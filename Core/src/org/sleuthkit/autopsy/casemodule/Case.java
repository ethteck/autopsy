/*
 * Autopsy Forensic Browser
 *
 * Copyright 2011-2015 Basis Technology Corp.
 * Contact: carrier <at> sleuthkit <dot> org
 *
 * Licensed under the Apache License, Version 2.0 (the "License");
 * you may not use this file except in compliance with the License.
 * You may obtain a copy of the License at
 *
 *     http://www.apache.org/licenses/LICENSE-2.0
 *
 * Unless required by applicable law or agreed to in writing, software
 * distributed under the License is distributed on an "AS IS" BASIS,
 * WITHOUT WARRANTIES OR CONDITIONS OF ANY KIND, either express or implied.
 * See the License for the specific language governing permissions and
 * limitations under the License.
 */
package org.sleuthkit.autopsy.casemodule;

import java.awt.Frame;
import java.beans.PropertyChangeEvent;
import java.beans.PropertyChangeListener;
import java.beans.PropertyChangeSupport;
import java.io.BufferedInputStream;
import java.io.File;
import java.io.FileInputStream;
import java.io.IOException;
<<<<<<< HEAD
import java.net.UnknownHostException;
import java.nio.file.Path;
=======
import java.nio.file.InvalidPathException;
>>>>>>> 9195700d
import java.nio.file.Paths;
import java.text.DateFormat;
import java.text.SimpleDateFormat;
import java.util.Date;
import java.util.GregorianCalendar;
import java.util.HashMap;
import java.util.HashSet;
import java.util.List;
import java.util.Map;
import java.util.Set;
import java.util.TimeZone;
import java.util.UUID;
import java.util.logging.Level;
import java.util.stream.Collectors;
import java.util.stream.Stream;
import javax.swing.JOptionPane;
import javax.swing.SwingUtilities;
import org.openide.util.Lookup;
import org.openide.util.NbBundle;
import org.openide.util.actions.CallableSystemAction;
import org.openide.util.actions.SystemAction;
import org.openide.windows.WindowManager;
import org.sleuthkit.autopsy.casemodule.events.AddingDataSourceEvent;
import org.sleuthkit.autopsy.casemodule.events.AddingDataSourceFailedEvent;
import org.sleuthkit.autopsy.casemodule.events.DataSourceAddedEvent;
import org.sleuthkit.autopsy.casemodule.events.ReportAddedEvent;
import org.sleuthkit.autopsy.casemodule.services.Services;
import org.sleuthkit.autopsy.core.UserPreferences;
import org.sleuthkit.autopsy.corecomponentinterfaces.CoreComponentControl;
import org.sleuthkit.autopsy.coreutils.FileUtil;
import org.sleuthkit.autopsy.coreutils.Logger;
import org.sleuthkit.autopsy.coreutils.MessageNotifyUtil;
import org.sleuthkit.autopsy.coreutils.PlatformUtil;
import org.sleuthkit.autopsy.coreutils.Version;
<<<<<<< HEAD
import org.sleuthkit.autopsy.events.AutopsyEvent;
import org.sleuthkit.autopsy.events.AutopsyEventException;
import org.sleuthkit.autopsy.events.AutopsyEventPublisher;
import org.sleuthkit.autopsy.ingest.IngestManager;
import org.sleuthkit.datamodel.*;
=======
import org.sleuthkit.autopsy.events.BlackBoardArtifactTagAddedEvent;
import org.sleuthkit.autopsy.events.BlackBoardArtifactTagDeletedEvent;
import org.sleuthkit.autopsy.events.ContentTagAddedEvent;
import org.sleuthkit.autopsy.events.ContentTagDeletedEvent;
import org.sleuthkit.datamodel.BlackboardArtifactTag;
import org.sleuthkit.datamodel.Content;
import org.sleuthkit.datamodel.ContentTag;
import org.sleuthkit.datamodel.Image;
import org.sleuthkit.datamodel.Report;
import org.sleuthkit.datamodel.SleuthkitCase;
>>>>>>> 9195700d
import org.sleuthkit.datamodel.SleuthkitJNI.CaseDbHandle.AddImageProcess;
import org.sleuthkit.datamodel.TskCoreException;
import org.sleuthkit.datamodel.TskException;

/**
 * Stores all information for a given case. Only a single case can currently be
 * open at a time. Use getCurrentCase() to retrieve the object for the current
 * case.
 */
public class Case {

    private static final String autopsyVer = Version.getVersion(); // current version of autopsy. Change it when the version is changed
    private static final String EVENT_CHANNEL_NAME = "%s-Case-Events";
    private static String appName = null;
    private static IntervalErrorReportData tskErrorReporter = null;
    private static final int MAX_SANITIZED_NAME_LENGTH = 47;

    /**
     * Name for the property that determines whether to show the dialog at
     * startup
     */
    public static final String propStartup = "LBL_StartupDialog"; //NON-NLS

    /**
     * The event publisher is static so that subscribers only have to subscribe
     * once to receive events for all cases.
     */
    private static final AutopsyEventPublisher eventPublisher = new AutopsyEventPublisher();

    /**
     * Events that the case module will fire. Event listeners can get the event
     * name by using String returned by toString() method on a specific event.
     */
    public enum Events {

        /**
         * Property name that indicates the name of the current case has
         * changed. The old value is the old case name, the new value is the new
         * case name.
         */
        NAME,
        /**
         * Property name that indicates the number of the current case has
         * changed. Fired with the case number is changed. The value is an int:
         * the number of the case. -1 is used for no case number set.
         */
        NUMBER,
        /**
         * Property name that indicates the examiner of the current case has
         * changed. Fired with the case examiner is changed. The value is a
         * String: the name of the examiner. The empty string ("") is used for
         * no examiner set.
         */
        EXAMINER,
        /**
         * Property name used for a property change event that indicates a new
         * data source (image, local/logical file or local disk) is being added
         * to the current case. The old and new values of the
         * PropertyChangeEvent are null - cast the PropertyChangeEvent to
         * org.sleuthkit.autopsy.casemodule.events.AddingDataSourceEvent to
         * access event data.
         */
        ADDING_DATA_SOURCE,
        /**
         * Property name used for a property change event that indicates a
         * failure adding a new data source (image, local/logical file or local
         * disk) to the current case. The old and new values of the
         * PropertyChangeEvent are null - cast the PropertyChangeEvent to
         * org.sleuthkit.autopsy.casemodule.events.AddingDataSourceFailedEvent
         * to access event data.
         */
        ADDING_DATA_SOURCE_FAILED,
        /**
         * Property name that indicates a new data source (image, disk or local
         * file) has been added to the current case. The new value is the
         * newly-added instance of the new data source, and the old value is
         * always null.
         */
        DATA_SOURCE_ADDED,
        /**
         * Property name that indicates a data source has been removed from the
         * current case. The "old value" is the (int) content ID of the data
         * source that was removed, the new value is the instance of the data
         * source.
         */
        DATA_SOURCE_DELETED,
        /**
         * Property name that indicates the currently open case has changed.
         * When a case is opened, the "new value" will be an instance of the
         * opened Case object and the "old value" will be null. When a case is
         * closed, the "new value" will be null and the "old value" will be the
         * instance of the Case object being closed.
         */
        CURRENT_CASE,
        /**
         * Name for property change events fired when a report is added to the
         * case. The old value supplied by the event object is null and the new
         * value is a reference to a Report object representing the new report.
         */
        REPORT_ADDED,
        /** Property name for the event when a new BlackBoardArtifactTag is
         * added. The new value is tag added, the old value is empty */
        BLACKBOARD_ARTIFACT_TAG_ADDED,
        /** Property name for the event when a new BlackBoardArtifactTag is
         * deleted. The new value is empty, the old value is the deleted tag */
        BLACKBOARD_ARTIFACT_TAG_DELETED,
        /** Property name for the event when a new ContentTag is
         * added. The new value is tag added, the old value is empty */
        CONTENT_TAG_ADDED,
        /** Property name for the event when a new ContentTag is
         * deleted. The new value is empty, the old value is the deleted tag */
        CONTENT_TAG_DELETED;
    };

    /**
     * This enum describes the type of case, either single-user (standalone) or
     * multi-user (using PostgreSql)
     */
    public enum CaseType {

        SINGLE_USER_CASE("Single-user case"),
        MULTI_USER_CASE("Multi-user case");

        private final String caseType;

        private CaseType(String s) {
            caseType = s;
        }

        public boolean equalsName(String otherType) {
            return (otherType == null) ? false : caseType.equals(otherType);
        }

        public static CaseType fromString(String typeName) {
            if (typeName != null) {
                for (CaseType c : CaseType.values()) {
                    if (typeName.equalsIgnoreCase(c.caseType)) {
                        return c;
                    }
                }
            }
            return null;
        }

        @Override
        public String toString() {
            return caseType;
        }
    };

    private String name;
    private String number;
    private String examiner;
    private String configFilePath;
    private final XMLCaseManagement xmlcm;
    private final SleuthkitCase db;
    // Track the current case (only set with changeCase() method)
    private static Case currentCase = null;
    private final CaseType caseType;
    private final Services services;
    private static final Logger logger = Logger.getLogger(Case.class.getName());
    static final String CASE_EXTENSION = "aut"; //NON-NLS
    static final String CASE_DOT_EXTENSION = "." + CASE_EXTENSION;
    private static String HostName;
    private final static String CACHE_FOLDER = "Cache"; //NON-NLS
    private final static String EXPORT_FOLDER = "Export"; //NON-NLS
    private final static String LOG_FOLDER = "Log"; //NON-NLS
    private final static String MODULE_FOLDER = "ModuleOutput"; //NON-NLS
    private final static String REPORTS_FOLDER = "Reports"; //NON-NLS
    private final static String TEMP_FOLDER = "Temp"; //NON-NLS

    // we cache if the case has data in it yet since a few places ask for it and we dont' need to keep going to DB
    private boolean hasData = false;

    private CollaborationMonitor collaborationMonitor;

    /**
     * Constructor for the Case class
     */
    private Case(String name, String number, String examiner, String configFilePath, XMLCaseManagement xmlcm, SleuthkitCase db, CaseType type) {
        this.name = name;
        this.number = number;
        this.examiner = examiner;
        this.configFilePath = configFilePath;
        this.xmlcm = xmlcm;
        this.caseType = type;
        this.db = db;
        this.services = new Services(db);
    }

    /**
     * Gets the currently opened case, if there is one.
     *
     * @return the current open case
     *
     * @throws IllegalStateException if there is no case open.
     */
    public static Case getCurrentCase() {
        if (currentCase != null) {
            return currentCase;
        } else {
            throw new IllegalStateException(NbBundle.getMessage(Case.class, "Case.getCurCase.exception.noneOpen"));
        }
    }

    /**
     * Check if case is currently open
     *
     * @return true if case is open
     */
    public static boolean isCaseOpen() {
        return currentCase != null;
    }

    /**
     * Updates the current case to the given case and fires off the appropriate
     * property-change
     *
     * @param newCase the new current case or null if case is being closed
     *
     */
    private static void changeCase(Case newCase) {
        // force static initialization of error reporter
        tskErrorReporter = IntervalErrorReportData.getInstance();
        // close the existing case
        Case oldCase = Case.currentCase;
        Case.currentCase = null;
        if (oldCase != null) {
            doCaseChange(null); //closes windows, etc            
            eventPublisher.publishLocally(new AutopsyEvent(Events.CURRENT_CASE.toString(), oldCase, null));
            if (CaseType.MULTI_USER_CASE == oldCase.getCaseType()) {
                if (null != oldCase.collaborationMonitor) {
                    oldCase.collaborationMonitor.shutdown();
                }
                eventPublisher.closeRemoteEventChannel();
            }
        }

        if (newCase != null) {
            currentCase = newCase;
            Logger.setLogDirectory(currentCase.getLogDirectoryPath());
            doCaseChange(currentCase);
            RecentCases.getInstance().addRecentCase(currentCase.name, currentCase.configFilePath); // update the recent cases
            if (CaseType.MULTI_USER_CASE == newCase.getCaseType()) {
                try {
                    /**
                     * Use the text index name as the remote event channel name
                     * prefix since it is unique, the same as the case database
                     * name for a multiuser case, and is readily available
                     * through the Case.getTextIndexName() API.
                     */
                    eventPublisher.openRemoteEventChannel(String.format(EVENT_CHANNEL_NAME, newCase.getTextIndexName()));
                    currentCase.collaborationMonitor = new CollaborationMonitor();
                } catch (AutopsyEventException | CollaborationMonitor.CollaborationMonitorException ex) {
                    logger.log(Level.SEVERE, "Failed to setup for collaboration", ex);
                    MessageNotifyUtil.Notify.error(NbBundle.getMessage(Case.class, "Case.CollaborationSetup.FailNotify.Title"), NbBundle.getMessage(Case.class, "Case.CollaborationSetup.FailNotify.ErrMsg"));
                }
            }
            eventPublisher.publishLocally(new AutopsyEvent(Events.CURRENT_CASE.toString(), null, currentCase));

        } else {
            Logger.setLogDirectory(PlatformUtil.getLogDirectory());
        }
    }

    AddImageProcess makeAddImageProcess(String timezone, boolean processUnallocSpace, boolean noFatOrphans) {
        return this.db.makeAddImageProcess(timezone, processUnallocSpace, noFatOrphans);
    }

    /**
     * Creates a new case (create the XML config file and database). Overload
     * for API consistency, defaults to a single-user case.
     *
     * @param caseDir    The directory to store case data in. Will be created if
     *                   it
     *                   doesn't already exist. If it exists, it should have all of the needed sub
     *                   dirs that createCaseDirectory() will create.
     * @param caseName   the name of case
     * @param caseNumber the case number
<<<<<<< HEAD
     * @param examiner the examiner for this case
     * @throws org.sleuthkit.autopsy.casemodule.CaseActionException
=======
     * @param examiner   the examiner for this case
>>>>>>> 9195700d
     */
    public static void create(String caseDir, String caseName, String caseNumber, String examiner) throws CaseActionException {
        create(caseDir, caseName, caseNumber, examiner, CaseType.SINGLE_USER_CASE);
    }

    /**
     * Creates a new case (create the XML config file and database)
     *
     * @param caseDir The directory to store case data in. Will be created if it
     * doesn't already exist. If it exists, it should have all of the needed sub
     * dirs that createCaseDirectory() will create.
     * @param caseName the name of case
     * @param caseNumber the case number
     * @param examiner the examiner for this case
     * @param caseType the type of case, single-user or multi-user
     */
    public static void create(String caseDir, String caseName, String caseNumber, String examiner, CaseType caseType) throws CaseActionException {
        logger.log(Level.INFO, "Creating new case.\ncaseDir: {0}\ncaseName: {1}", new Object[]{caseDir, caseName}); //NON-NLS

        // create case directory if it doesn't already exist.
        if (new File(caseDir).exists() == false) {
            Case.createCaseDirectory(caseDir, caseType);
        }

        String configFilePath = caseDir + File.separator + caseName + CASE_DOT_EXTENSION;

        XMLCaseManagement xmlcm = new XMLCaseManagement();

        SimpleDateFormat dateFormat = new SimpleDateFormat("yyyyMMdd_HHmmss");
        Date date = new Date();
        String santizedCaseName = sanitizeCaseName(caseName);
        String indexName = santizedCaseName + "_" + dateFormat.format(date);
        String dbName = null;

        // figure out the database name and index name for text extraction
        if (caseType == CaseType.SINGLE_USER_CASE) {
            dbName = caseDir + File.separator + "autopsy.db"; //NON-NLS
        } else if (caseType == CaseType.MULTI_USER_CASE) {
            dbName = indexName;
        }

        xmlcm.create(caseDir, caseName, examiner, caseNumber, caseType, dbName, indexName); // create a new XML config file
        xmlcm.writeFile();

        SleuthkitCase db = null;
        try {
            if (caseType == CaseType.SINGLE_USER_CASE) {
                db = SleuthkitCase.newCase(dbName);
            } else if (caseType == CaseType.MULTI_USER_CASE) {
                db = SleuthkitCase.newCase(dbName, UserPreferences.getDatabaseConnectionInfo(), caseDir);
            }
        } catch (TskCoreException ex) {
            logger.log(Level.SEVERE, "Error creating a case: " + caseName + " in dir " + caseDir, ex); //NON-NLS
            throw new CaseActionException(
                    NbBundle.getMessage(Case.class, "Case.create.exception.msg", caseName, caseDir), ex);
        }

        /**
         * Two-stage initialization to avoid leaking reference to "this" in
         * constructor.
         */
        Case newCase = new Case(caseName, caseNumber, examiner, configFilePath, xmlcm, db, caseType);
        changeCase(newCase);
    }

    /**
     * Sanitize the case name for PostgreSQL database, Solr cores, and ActiveMQ
     * topics. Makes it plain-vanilla enough that each item should be able to
     * use it.
     *
     * Sanitize the PostgreSQL/Solr core, and ActiveMQ name by excluding:
     * Control characters Non-ASCII characters Various others shown below
     *
     * Solr:
     * http://stackoverflow.com/questions/29977519/what-makes-an-invalid-core-name
     * may not be / \ :
     *
     * ActiveMQ:
     * http://activemq.2283324.n4.nabble.com/What-are-limitations-restrictions-on-destination-name-td4664141.html
     * may not be ?
     *
     * PostgreSQL:
     * http://www.postgresql.org/docs/9.4/static/sql-syntax-lexical.html 63
     * chars max, must start with a-z or _ following chars can be letters _ or
     * digits
     *
     * SQLite: Uses autopsy.db for the database name follows Windows naming
     * convention
     *
     * @param caseName The name of the case as typed in by the user
     * @return the sanitized case name to use for Database, Solr, and ActiveMQ
     */
    private static String sanitizeCaseName(String caseName) {

        String result;

        // Remove all non-ASCII characters
        result = caseName.replaceAll("[^\\p{ASCII}]", "_");

        // Remove all control characters
        result = result.replaceAll("[\\p{Cntrl}]", "_");

        // Remove / \ : ? space ' "
        result = result.replaceAll("[ /?:'\"\\\\]", "_");

        // Make it all lowercase
        result = result.toLowerCase();

        // Must start with letter or underscore for PostgreSQL. If not, prepend an underscore.
        if (result.length() > 0 && !(Character.isLetter(result.codePointAt(0))) && !(result.codePointAt(0) == '_')) {
            result = "_" + result;
        }

        // Chop to 63-16=47 left (63 max for PostgreSQL, taking 16 for the date _20151225_123456)
        if (result.length() > MAX_SANITIZED_NAME_LENGTH) {
            result = result.substring(0, MAX_SANITIZED_NAME_LENGTH);
        }

        if (result.isEmpty()) {
            result = "case";
        }

        return result;
    }

    /**
     * Opens the existing case (open the XML config file)
     *
     * @param configFilePath the path of the configuration file that's opened
     *
     * @throws CaseActionException
     */
    public static void open(String configFilePath) throws CaseActionException {
        logger.log(Level.INFO, "Opening case.\nconfigFilePath: {0}", configFilePath); //NON-NLS
        try {
            XMLCaseManagement xmlcm = new XMLCaseManagement();

            xmlcm.open(configFilePath); // open and load the config file to the document handler in the XML class
            xmlcm.writeFile(); // write any changes to the config file

            String caseName = xmlcm.getCaseName();
            String caseNumber = xmlcm.getCaseNumber();
            String examiner = xmlcm.getCaseExaminer();
            CaseType caseType = xmlcm.getCaseType();
            String caseDir = xmlcm.getCaseDirectory();
            SleuthkitCase db;

            if (caseType == CaseType.SINGLE_USER_CASE) {
                // if the caseType is "", case / config file can't be opened
                if (caseName.equals("")) {
                    throw new CaseActionException(NbBundle.getMessage(Case.class, "Case.open.exception.blankCase.msg"));
                }

                String dbPath = caseDir + File.separator + "autopsy.db"; //NON-NLS
                db = SleuthkitCase.openCase(dbPath);
                if (null != db.getBackupDatabasePath()) {
                    JOptionPane.showMessageDialog(null,
                            NbBundle.getMessage(Case.class, "Case.open.msgDlg.updated.msg",
                                    db.getBackupDatabasePath()),
                            NbBundle.getMessage(Case.class, "Case.open.msgDlg.updated.title"),
                            JOptionPane.INFORMATION_MESSAGE);
                }
            } else {
                db = SleuthkitCase.openCase(xmlcm.getDatabaseName(), UserPreferences.getDatabaseConnectionInfo(), caseDir);
                if (null != db.getBackupDatabasePath()) {
                    JOptionPane.showMessageDialog(null,
                            NbBundle.getMessage(Case.class, "Case.open.msgDlg.updated.msg",
                                    db.getBackupDatabasePath()),
                            NbBundle.getMessage(Case.class, "Case.open.msgDlg.updated.title"),
                            JOptionPane.INFORMATION_MESSAGE);
                }
            }

            checkImagesExist(db);

            /**
             * Two-stage initialization to avoid leaking reference to "this" in
             * constructor.
             */
            Case openedCase = new Case(caseName, caseNumber, examiner, configFilePath, xmlcm, db, caseType);
            changeCase(openedCase);

        } catch (Exception ex) {
            logger.log(Level.SEVERE, "Error opening the case: ", ex); //NON-NLS
            // close the previous case if there's any
            CaseCloseAction closeCase = SystemAction.get(CaseCloseAction.class);
            closeCase.actionPerformed(null);
            if (!configFilePath.endsWith(CASE_DOT_EXTENSION)) {
                throw new CaseActionException(
                        NbBundle.getMessage(Case.class, "Case.open.exception.checkFile.msg", CASE_DOT_EXTENSION), ex);
            } else {
                throw new CaseActionException(NbBundle.getMessage(Case.class, "Case.open.exception.gen.msg") + ". " + ex.getMessage(), ex);
            }
        }
    }

    static Map<Long, String> getImagePaths(SleuthkitCase db) { //TODO: clean this up
        Map<Long, String> imgPaths = new HashMap<>();
        try {
            Map<Long, List<String>> imgPathsList = db.getImagePaths();
            for (Map.Entry<Long, List<String>> entry : imgPathsList.entrySet()) {
                if (entry.getValue().size() > 0) {
                    imgPaths.put(entry.getKey(), entry.getValue().get(0));
                }
            }
        } catch (TskException ex) {
            logger.log(Level.WARNING, "Error getting image paths", ex); //NON-NLS
        }
        return imgPaths;
    }

    /**
     * Ensure that all image paths point to valid image files
     */
    private static void checkImagesExist(SleuthkitCase db) {
        Map<Long, String> imgPaths = getImagePaths(db);
        for (Map.Entry<Long, String> entry : imgPaths.entrySet()) {
            long obj_id = entry.getKey();
            String path = entry.getValue();
            boolean fileExists = (pathExists(path)
                    || driveExists(path));
            if (!fileExists && IngestManager.getInstance().isRunningInteractively() == true) {
                int ret = JOptionPane.showConfirmDialog(null,
                        NbBundle.getMessage(Case.class,
                                "Case.checkImgExist.confDlg.doesntExist.msg",
                                getAppName(), path),
                        NbBundle.getMessage(Case.class,
                                "Case.checkImgExist.confDlg.doesntExist.title"),
                        JOptionPane.YES_NO_OPTION);
                if (ret == JOptionPane.YES_OPTION) {

                    MissingImageDialog.makeDialog(obj_id, db);

                } else {
                    logger.log(Level.WARNING, "Selected image files don't match old files!"); //NON-NLS
                }

            }
        }
    }

    /**
     * Adds the image to the current case after it has been added to the DB
     * Sends out event and reopens windows if needed.
     *
     * @param imgPaths the paths of the image that being added
     * @param imgId    the ID of the image that being added
     * @param timeZone the timeZone of the image where it's added
     * @deprecated Use notifyNewDataSource() instead.
     */
    @Deprecated
    public Image addImage(String imgPath, long imgId, String timeZone) throws CaseActionException {
        try {
            Image newDataSource = db.getImageById(imgId);
            notifyNewDataSource(newDataSource, UUID.randomUUID());
            return newDataSource;
        } catch (Exception ex) {
            throw new CaseActionException(NbBundle.getMessage(this.getClass(), "Case.addImg.exception.msg"), ex);
        }
    }

    /**
     * Finishes adding new local data source to the case Sends out event and
     * reopens windows if needed.
     *
     * @param newDataSource new data source added
     * @deprecated Use notifyNewDataSource() instead.
     */
    @Deprecated
    void addLocalDataSource(Content newDataSource) {
        notifyNewDataSource(newDataSource, UUID.randomUUID());
    }

    /**
     * Notifies case event subscribers (property change listeners) that a data
     * source is being added to the case database.
     *
     * @param dataSourceId A unique identifier for the data source. This UUID
     * should be used to call notifyNewDataSource() after the data source is
     * added.
     */
    public void notifyAddingNewDataSource(UUID dataSourceId) {
        eventPublisher.publish(new AddingDataSourceEvent(dataSourceId));
    }

    /**
     * Notifies case event subscribers (property change listeners) that a data
     * source failed to be added to the case database.
     *
     * @param dataSourceId A unique identifier for the data source.
     */
<<<<<<< HEAD
    public void notifyFailedAddingNewDataSource(UUID dataSourceId) {
        eventPublisher.publish(new AddingDataSourceFailedEvent(dataSourceId));
    }

    /**
     * Notifies case event subscribers (property change listeners) that a data
     * source is being added to the case database.
     *
     * @param newDataSource New data source added.
     * @param dataSourceId A unique identifier for the data source. Should be
     * the same UUID used to call notifyAddingNewDataSource() when the process
     * of adding the data source began.
     */
    public void notifyNewDataSource(Content newDataSource, UUID dataSourceId) {
        eventPublisher.publish(new DataSourceAddedEvent(newDataSource, dataSourceId));
=======
    void notifyNewDataSource(Content newDataSource) {
        notifyPropertyChangeEvent(new PropertyChangeEvent(Case.class, Events.DATA_SOURCE_ADDED.toString(), null, newDataSource));
        CoreComponentControl.openCoreWindows();
    }

    /**
     * Notifies the UI that a new ContentTag has been added.
     *
     * @param newTag new ContentTag added
     */
    public void notifyContentTagAdded(ContentTag newTag) {
        notifyPropertyChangeEvent(new ContentTagAddedEvent(newTag));
    }

    /**
     * Notifies the UI that a ContentTag has been deleted.
     *
     * @param deletedTag ContentTag deleted
     */
    public void notifyContentTagDeleted(ContentTag deletedTag) {
        notifyPropertyChangeEvent(new ContentTagDeletedEvent(deletedTag));
    }

    /**
     * Notifies the UI that a new BlackboardArtifactTag has been added.
     *
     * @param newTag new BlackboardArtifactTag added
     */
    public void notifyBlackBoardArtifactTagAdded(BlackboardArtifactTag newTag) {
        notifyPropertyChangeEvent(new BlackBoardArtifactTagAddedEvent(newTag));
    }

    /**
     * Notifies the UI that a BlackboardArtifactTag has been.
     *
     * @param deletedTag BlackboardArtifactTag deleted
     */
    public void notifyBlackBoardArtifactTagDeleted(BlackboardArtifactTag deletedTag) {
        notifyPropertyChangeEvent(new BlackBoardArtifactTagDeletedEvent(deletedTag));
    }

    /**
     * Notifies the UI about a Case level event.
     *
     * @param propertyChangeEvent the event to distribute
     */
    private void notifyPropertyChangeEvent(final PropertyChangeEvent propertyChangeEvent) {
        try {
            pcs.firePropertyChange(propertyChangeEvent);
        } catch (Exception e) {
            logger.log(Level.SEVERE, "Case threw exception", e); //NON-NLS
            MessageNotifyUtil.Notify.show(NbBundle.getMessage(this.getClass(), "Case.moduleErr"),
                    NbBundle.getMessage(this.getClass(),
                            "Case.changeCase.errListenToCaseUpdates.msg"),
                    MessageNotifyUtil.MessageType.ERROR);
        }
>>>>>>> 9195700d
    }

    /**
     * @return The Services object for this case.
     */
    public Services getServices() {
        return services;
    }

    /**
     * Get the underlying SleuthkitCase instance from the Sleuth Kit bindings
     * library.
     *
     * @return
     */
    public SleuthkitCase getSleuthkitCase() {
        return this.db;
    }

    /**
     * Closes this case. This methods close the xml and clear all the fields.
     */
    public void closeCase() throws CaseActionException {
        changeCase(null);
        try {
            services.close();
            this.xmlcm.close(); // close the xmlcm
            this.db.close();
        } catch (Exception e) {
            throw new CaseActionException(NbBundle.getMessage(this.getClass(), "Case.closeCase.exception.msg"), e);
        }
    }

    /**
     * Delete this case. This methods delete all folders and files of this case.
     *
     * @param caseDir case dir to delete
     *
     * @throws CaseActionException exception throw if case could not be deleted
     */
    void deleteCase(File caseDir) throws CaseActionException {
        logger.log(Level.INFO, "Deleting case.\ncaseDir: {0}", caseDir); //NON-NLS

        try {

            xmlcm.close(); // close the xmlcm
            boolean result = deleteCaseDirectory(caseDir); // delete the directory

            RecentCases.getInstance().removeRecentCase(this.name, this.configFilePath); // remove it from the recent case
            Case.changeCase(null);
            if (result == false) {
                throw new CaseActionException(
                        NbBundle.getMessage(this.getClass(), "Case.deleteCase.exception.msg", caseDir));
            }
        } catch (Exception ex) {
            logger.log(Level.SEVERE, "Error deleting the current case dir: " + caseDir, ex); //NON-NLS
            throw new CaseActionException(
                    NbBundle.getMessage(this.getClass(), "Case.deleteCase.exception.msg2", caseDir), ex);
        }
    }

    /**
     * Updates the case name.
     *
     * @param oldCaseName the old case name that wants to be updated
     * @param oldPath     the old path that wants to be updated
     * @param newCaseName the new case name
     * @param newPath     the new path
     */
    void updateCaseName(String oldCaseName, String oldPath, String newCaseName, String newPath) throws CaseActionException {
        try {
            xmlcm.setCaseName(newCaseName); // set the case
            name = newCaseName; // change the local value
            RecentCases.getInstance().updateRecentCase(oldCaseName, oldPath, newCaseName, newPath); // update the recent case 
            eventPublisher.publish(new AutopsyEvent(Events.NAME.toString(), oldCaseName, newCaseName));
            updateMainWindowTitle(newCaseName);
        } catch (Exception e) {
            throw new CaseActionException(NbBundle.getMessage(this.getClass(), "Case.updateCaseName.exception.msg"), e);
        }
    }

    /**
     * Updates the case examiner
     *
     * @param oldExaminer the old examiner
     * @param newExaminer the new examiner
     */
    void updateExaminer(String oldExaminer, String newExaminer) throws CaseActionException {
        try {
            xmlcm.setCaseExaminer(newExaminer); // set the examiner
            examiner = newExaminer;
            eventPublisher.publish(new AutopsyEvent(Events.EXAMINER.toString(), oldExaminer, newExaminer));
        } catch (Exception e) {
            throw new CaseActionException(NbBundle.getMessage(this.getClass(), "Case.updateExaminer.exception.msg"), e);
        }
    }

    /**
     * Updates the case number
     *
     * @param oldCaseNumber the old case number
     * @param newCaseNumber the new case number
     */
    void updateCaseNumber(String oldCaseNumber, String newCaseNumber) throws CaseActionException {
        try {
            xmlcm.setCaseNumber(newCaseNumber); // set the case number
            number = newCaseNumber;
            eventPublisher.publish(new AutopsyEvent(Events.NUMBER.toString(), oldCaseNumber, newCaseNumber));
        } catch (Exception e) {
            throw new CaseActionException(NbBundle.getMessage(this.getClass(), "Case.updateCaseNum.exception.msg"), e);
        }
    }

    /**
     * Checks whether there is a current case open.
     *
     * @return True if a case is open.
     */
    public static boolean existsCurrentCase() {
        return currentCase != null;
    }

    /**
     * Uses the given path to store it as the configuration file path
     *
     * @param givenPath the given config file path
     */
    private void setConfigFilePath(String givenPath) {
        configFilePath = givenPath;
    }

    /**
     * Get the config file path in the given path
     *
     * @return configFilePath the path of the configuration file
     */
    String getConfigFilePath() {
        return configFilePath;
    }

    /**
     * Returns the current version of Autopsy
     *
     * @return autopsyVer
     */
    public static String getAutopsyVersion() {
        return autopsyVer;
    }

    /**
     * Gets the application name
     *
     * @return appName
     */
    public static String getAppName() {
        if ((appName == null) || appName.equals("")) {
            appName = WindowManager.getDefault().getMainWindow().getTitle();
        }
        return appName;
    }

    /**
     * Gets the case name
     *
     * @return name
     */
    public String getName() {
        return name;
    }

    /**
     * Gets the case number
     *
     * @return number
     */
    public String getNumber() {
        return number;
    }

    /**
     * Gets the Examiner name
     *
     * @return examiner
     */
    public String getExaminer() {
        return examiner;
    }

    /**
     * Gets the case directory path
     *
     * @return caseDirectoryPath
     */
    public String getCaseDirectory() {
        if (xmlcm == null) {
            return "";
        } else {
            return xmlcm.getCaseDirectory();
        }
    }

    /**
     * Get the case type.
     *
     * @return
     */
    public CaseType getCaseType() {
        return this.caseType;
    }

    /**
     * Gets the full path to the temp directory of this case. Will create it if
     * it does not already exist.
     *
     * @return tempDirectoryPath
     */
    public String getTempDirectory() {
        return getDirectory(TEMP_FOLDER);
    }

    /**
     * Gets the full path to the cache directory of this case. Will create it if
     * it does not already exist.
     *
     * @return cacheDirectoryPath
     */
    public String getCacheDirectory() {
        return getDirectory(CACHE_FOLDER);
    }

    /**
     * Gets the full path to the export directory of this case. Will create it
     * if it does not already exist.
     *
     * @return exportDirectoryPath
     */
    public String getExportDirectory() {
        return getDirectory(EXPORT_FOLDER);
    }

    /**
     * Gets the full path to the log directory of this case. Will create it if
     * it does not already exist.
     *
     * @return logDirectoryPath
     */
    public String getLogDirectoryPath() {
        return getDirectory(LOG_FOLDER);
    }

    /**
     * Get the reports directory path where modules should save their reports.
     * Will create it if it does not already exist.
     *
     * @return absolute path to the report output directory
     */
    public String getReportDirectory() {
        return getDirectory(REPORTS_FOLDER);
    }

    /**
     * Get module output directory path where modules should save their
     * permanent data.
     *
     * @return absolute path to the module output directory
     */
    public String getModuleDirectory() {
        return getDirectory(MODULE_FOLDER);
    }

    /**
     * Get the output directory path where modules should save their permanent
     * data. If single-user case, the directory is a subdirectory of the case
     * directory. If multi-user case, the directory is a subdirectory of
     * HostName, which is a subdirectory of the case directory.
     *
     * @return the path to the host output directory
     */
    public String getOutputDirectory() {
        return getHostDirectory();
    }

    /**
     * Get the specified directory path, create it if it does not already exist.
     *
     * @return absolute path to the directory
     */
    private String getDirectory(String input) {
        File theDirectory = new File(getHostDirectory() + File.separator + input);
        if (!theDirectory.exists()) {  // Create it if it doesn't exist already.
            theDirectory.mkdirs();
        }
        return theDirectory.toString();
    }

    /**
     * Get relative (with respect to case dir) module output directory path
     * where modules should save their permanent data. The directory is a
     * subdirectory of this case dir.
     *
     * @return relative path to the module output dir
     */
    public String getModuleOutputDirectoryRelativePath() {
        Path thePath;
        if (getCaseType() == CaseType.MULTI_USER_CASE) {
            thePath = Paths.get(getLocalHostName(), MODULE_FOLDER);
        } else {
            thePath = Paths.get(MODULE_FOLDER);
        }
        // Do not autocreate this relative path. It will have already been
        // created when the case was made.
        return thePath.toString();
    }

    /**
     * Get the host output directory path where modules should save their
     * permanent data. If single-user case, the directory is a subdirectory of
     * the case directory. If multi-user case, the directory is a subdirectory
     * of HostName, which is a subdirectory of the case directory.
     *
     * @return the path to the host output directory
     */
    private String getHostDirectory() {
        String caseDirectory = getCaseDirectory();
        Path hostPath;
        if (caseType == CaseType.MULTI_USER_CASE) {
            hostPath = Paths.get(caseDirectory, getLocalHostName());
        } else {
            hostPath = Paths.get(caseDirectory);
        }
        if (!hostPath.toFile().exists()) {
            hostPath.toFile().mkdirs();
        }
        return hostPath.toString();
    }

    /**
     * Get module output directory path where modules should save their
     * permanent data.
     *
     * @return absolute path to the module output directory
     * @deprecated Use getModuleDirectory() instead.
     */
    @Deprecated
    public String getModulesOutputDirAbsPath() {
        return getModuleDirectory();
    }

    /**
     * Get relative (with respect to case dir) module output directory path
     * where modules should save their permanent data. The directory is a
     * subdirectory of this case dir.
     *
     * @return relative path to the module output dir
     * @deprecated Use getModuleOutputDirectoryRelativePath() instead
     */
    @Deprecated
    public static String getModulesOutputDirRelPath() {
        return "ModuleOutput"; //NON-NLS
    }

    /**
     * Gets a PropertyChangeSupport object. The PropertyChangeSupport object
     * returned is not used by instances of this class and does not have any
     * PropertyChangeListeners.
     *
     * @return A new PropertyChangeSupport object.
     * @deprecated Do not use.
     */
    @Deprecated
    public static PropertyChangeSupport getPropertyChangeSupport() {
        return new PropertyChangeSupport(Case.class);
    }

    /**
     * Get the data model Content objects in the root of this case's hierarchy.
     *
     * @return a list of the root objects
     *
     * @throws org.sleuthkit.datamodel.TskCoreException
     */
    public List<Content> getDataSources() throws TskCoreException {
        List<Content> list = db.getRootObjects();
        hasData = (list.size() > 0);
        return list;
    }

    /**
     * get the created date of this case
     *
     * @return case creation date
     */
    public String getCreatedDate() {
        if (xmlcm == null) {
            return "";
        } else {
            return xmlcm.getCreatedDate();
        }
    }

    /**
     * Get the name of the index where extracted text is stored for the case.
     *
     * @return Index name.
     */
    public String getTextIndexName() {
        if (xmlcm == null) {
            return "";
        } else {
            return xmlcm.getTextIndexName();
        }
    }

    /**
     * Gets the time zone(s) of the image(s) in this case.
     *
     * @return time zones the set of time zones
     */
    public Set<TimeZone> getTimeZone() {
        Set<TimeZone> timezones = new HashSet<>();
        try {
            for (Content c : getDataSources()) {
                final Content dataSource = c.getDataSource();
                if ((dataSource != null) && (dataSource instanceof Image)) {
                    Image image = (Image) dataSource;
                    timezones.add(TimeZone.getTimeZone(image.getTimeZone()));
                }
            }
        } catch (TskCoreException ex) {
            logger.log(Level.INFO, "Error getting time zones", ex); //NON-NLS
        }
        return timezones;
    }

    /**
     * Adds a subscriber to all case events from this Autopsy node and other
     * Autopsy nodes. To subscribe to only specific events, use one of the
     * overloads of addEventSubscriber().
     *
     * @param listener The subscriber to add.
     */
    public static synchronized void addPropertyChangeListener(PropertyChangeListener listener) {
        addEventSubscriber(Stream.of(Events.values())
                .map(Events::toString)
                .collect(Collectors.toSet()), listener);
    }

    /**
     * Removes a subscriber from all case events from this Autopsy node and
     * other Autopsy nodes. To remove a subscription to only specific events,
     * use one of the overloads of removeEventSubscriber().
     *
     * @param listener The subscriber to add.
     */
    public static synchronized void removePropertyChangeListener(PropertyChangeListener listener) {
        removeEventSubscriber(Stream.of(Events.values())
                .map(Events::toString)
                .collect(Collectors.toSet()), listener);
    }

    /**
     * Adds a subscriber to events from this Autopsy node and other Autopsy
     * nodes.
     *
     * @param eventNames The events the subscriber is interested in.
     * @param subscriber The subscriber to add.
     */
    public static void addEventSubscriber(Set<String> eventNames, PropertyChangeListener subscriber) {
        eventPublisher.addSubscriber(eventNames, subscriber);
    }

    /**
     * Adds a subscriber to events from this Autopsy node and other Autopsy
     * nodes.
     *
     * @param eventNames The event the subscriber is interested in.
     * @param subscriber The subscriber to add.
     */
    public static void addEventSubscriber(String eventName, PropertyChangeListener subscriber) {
        eventPublisher.addSubscriber(eventName, subscriber);
    }

    /**
     * Adds a subscriber to events from this Autopsy node and other Autopsy
     * nodes.
     *
     * @param eventName The event the subscriber is no longer interested in.
     * @param subscriber The subscriber to add.
     */
    public static void removeEventSubscriber(String eventName, PropertyChangeListener subscriber) {
        eventPublisher.removeSubscriber(eventName, subscriber);
    }

    /**
     * Removes a subscriber to events from this Autopsy node and other Autopsy
     * nodes.
     *
     * @param eventNames The event the subscriber is no longer interested in.
     * @param subscriber The subscriber to add.
     */
    public static void removeEventSubscriber(Set<String> eventNames, PropertyChangeListener subscriber) {
        eventPublisher.removeSubscriber(eventNames, subscriber);
    }

    /**
     * Check if image from the given image path exists.
     *
     * @param imgPath the image path
     *
     * @return isExist whether the path exists
     */
    public static boolean pathExists(String imgPath) {
        return new File(imgPath).isFile();
    }
    /**
     * Does the given string refer to a physical drive?
     */
    private static final String pdisk = "\\\\.\\physicaldrive"; //NON-NLS
    private static final String dev = "/dev/"; //NON-NLS

    static boolean isPhysicalDrive(String path) {
        return path.toLowerCase().startsWith(pdisk)
                || path.toLowerCase().startsWith(dev);
    }

    /**
     * Does the given string refer to a local drive / partition?
     */
    static boolean isPartition(String path) {
        return path.toLowerCase().startsWith("\\\\.\\")
                && path.toLowerCase().endsWith(":");
    }

    /**
     * Does the given drive path exist?
     *
     * @param path to drive
     *
     * @return true if the drive exists, false otherwise
     */
    static boolean driveExists(String path) {
        // Test the drive by reading the first byte and checking if it's -1
        BufferedInputStream br = null;
        try {
            File tmp = new File(path);
            br = new BufferedInputStream(new FileInputStream(tmp));
            int b = br.read();
            return b != -1;
        } catch (Exception ex) {
            return false;
        } finally {
            try {
                if (br != null) {
                    br.close();
                }
            } catch (IOException ex) {
            }
        }
    }

    /**
     * Convert the Java timezone ID to the "formatted" string that can be
     * accepted by the C/C++ code. Example: "America/New_York" converted to
     * "EST5EDT", etc
     *
     * @param timezoneID
     *
     * @return
     */
    public static String convertTimeZone(String timezoneID) {

        TimeZone zone = TimeZone.getTimeZone(timezoneID);
        int offset = zone.getRawOffset() / 1000;
        int hour = offset / 3600;
        int min = (offset % 3600) / 60;

        DateFormat dfm = new SimpleDateFormat("z");
        dfm.setTimeZone(zone);
        boolean hasDaylight = zone.useDaylightTime();
        String first = dfm.format(new GregorianCalendar(2010, 1, 1).getTime()).substring(0, 3); // make it only 3 letters code
        String second = dfm.format(new GregorianCalendar(2011, 6, 6).getTime()).substring(0, 3); // make it only 3 letters code
        int mid = hour * -1;
        String result = first + Integer.toString(mid);
        if (min != 0) {
            result = result + ":" + Integer.toString(min);
        }
        if (hasDaylight) {
            result = result + second;
        }

        return result;
    }

    /*
     * The methods below are used to manage the case directories (creating,
     * checking, deleting, etc)
     */
    /**
<<<<<<< HEAD
=======
     * to create the case directory
     *
     * @param caseDir  Path to the case directory (typically base + case name)
     * @param caseName the case name (used only for error messages)
     *
     * @throws CaseActionException throw if could not create the case dir
     * @Deprecated
     */
    static void createCaseDirectory(String caseDir, String caseName) throws CaseActionException {
        createCaseDirectory(caseDir);

    }

    /**
>>>>>>> 9195700d
     * Create the case directory and its needed subfolders.
     *
     * @param caseDir Path to the case directory (typically base + case name)
     * @param caseType The type of case, single-user or multi-user
     * @throws CaseActionException throw if could not create the case dir
     */
    static void createCaseDirectory(String caseDir, CaseType caseType) throws CaseActionException {

        File caseDirF = new File(caseDir);
        if (caseDirF.exists()) {
            if (caseDirF.isFile()) {
                throw new CaseActionException(
                        NbBundle.getMessage(Case.class, "Case.createCaseDir.exception.existNotDir", caseDir));
            } else if (!caseDirF.canRead() || !caseDirF.canWrite()) {
                throw new CaseActionException(
                        NbBundle.getMessage(Case.class, "Case.createCaseDir.exception.existCantRW", caseDir));
            }
        }

        try {
            boolean result = (caseDirF).mkdirs(); // create root case Directory
            if (result == false) {
                throw new CaseActionException(
                        NbBundle.getMessage(Case.class, "Case.createCaseDir.exception.cantCreate", caseDir));
            }

            // create the folders inside the case directory
            String hostClause = "";

            if (caseType == CaseType.MULTI_USER_CASE) {
                hostClause = File.separator + getLocalHostName();
            }
            result = result && (new File(caseDir + hostClause + File.separator + EXPORT_FOLDER)).mkdirs()
                    && (new File(caseDir + hostClause + File.separator + LOG_FOLDER)).mkdirs()
                    && (new File(caseDir + hostClause + File.separator + TEMP_FOLDER)).mkdirs()
                    && (new File(caseDir + hostClause + File.separator + CACHE_FOLDER)).mkdirs();

            if (result == false) {
                throw new CaseActionException(
                        NbBundle.getMessage(Case.class, "Case.createCaseDir.exception.cantCreateCaseDir", caseDir));
            }

            final String modulesOutDir = caseDir + hostClause + File.separator + MODULE_FOLDER;
            result = new File(modulesOutDir).mkdir();
            if (result == false) {
                throw new CaseActionException(
                        NbBundle.getMessage(Case.class, "Case.createCaseDir.exception.cantCreateModDir",
                                modulesOutDir));
            }

            final String reportsOutDir = caseDir + hostClause + File.separator + REPORTS_FOLDER;
            result = new File(reportsOutDir).mkdir();
            if (result == false) {
                throw new CaseActionException(
                        NbBundle.getMessage(Case.class, "Case.createCaseDir.exception.cantCreateReportsDir",
                                modulesOutDir));
            }

        } catch (Exception e) {
            throw new CaseActionException(
                    NbBundle.getMessage(Case.class, "Case.createCaseDir.exception.gen", caseDir), e);
        }
    }

    /**
     * delete the given case directory
     *
     * @param casePath the case path
     *
     * @return boolean whether the case directory is successfully deleted or not
     */
    static boolean deleteCaseDirectory(File casePath) {
        logger.log(Level.INFO, "Deleting case directory: {0}", casePath.getAbsolutePath()); //NON-NLS
        return FileUtil.deleteDir(casePath);
    }

    /**
     * Invoke the creation of startup dialog window.
     */
    static public void invokeStartupDialog() {
        StartupWindowProvider.getInstance().open();
    }

    /**
     * Call if there are no images in the case. Displays a dialog offering to
     * add one.
     */
    private static void runAddImageAction() {
        SwingUtilities.invokeLater(new Runnable() {
            @Override
            public void run() {
                final AddImageAction action = Lookup.getDefault().lookup(AddImageAction.class);
                action.actionPerformed(null);
            }
        });
    }

    /**
     * Checks if a String is a valid case name
     *
     * @param caseName the candidate String
     *
     * @return true if the candidate String is a valid case name
     */
    static public boolean isValidName(String caseName) {
        return !(caseName.contains("\\") || caseName.contains("/") || caseName.contains(":")
                || caseName.contains("*") || caseName.contains("?") || caseName.contains("\"")
                || caseName.contains("<") || caseName.contains(">") || caseName.contains("|"));
    }

    static private void clearTempFolder() {
        File tempFolder = new File(currentCase.getTempDirectory());
        if (tempFolder.isDirectory()) {
            File[] files = tempFolder.listFiles();
            if (files.length > 0) {
                for (File file : files) {
                    if (file.isDirectory()) {
                        deleteCaseDirectory(file);
                    } else {
                        file.delete();
                    }
                }
            }
        }
    }

    /**
     * Check for existence of certain case sub dirs and create them if needed.
     *
     * @param openedCase
     */
    private static void checkSubFolders(Case openedCase) {
        String modulesOutputDir = openedCase.getModuleDirectory();
        File modulesOutputDirF = new File(modulesOutputDir);
        if (!modulesOutputDirF.exists()) {
            logger.log(Level.INFO, "Creating modules output dir for the case."); //NON-NLS

            try {
                if (!modulesOutputDirF.mkdir()) {
                    logger.log(Level.SEVERE, "Error creating modules output dir for the case, dir: {0}", modulesOutputDir); //NON-NLS
                }
            } catch (SecurityException e) {
                logger.log(Level.SEVERE, "Error creating modules output dir for the case, dir: " + modulesOutputDir, e); //NON-NLS
            }
        }
    }

    //case change helper
    private static void doCaseChange(Case toChangeTo) {
        logger.log(Level.INFO, "Changing Case to: {0}", toChangeTo); //NON-NLS
        if (toChangeTo != null) { // new case is open

            // clear the temp folder when the case is created / opened
            Case.clearTempFolder();
            checkSubFolders(toChangeTo);

            if (IngestManager.getInstance().isRunningInteractively()) {
                // enable these menus
                CallableSystemAction.get(AddImageAction.class).setEnabled(true);
                CallableSystemAction.get(CaseCloseAction.class).setEnabled(true);
                CallableSystemAction.get(CasePropertiesAction.class).setEnabled(true);
                CallableSystemAction.get(CaseDeleteAction.class).setEnabled(true); // Delete Case menu

                if (toChangeTo.hasData()) {
                    // open all top components
                    CoreComponentControl.openCoreWindows();
                } else {
                    // close all top components
                    CoreComponentControl.closeCoreWindows();
                }
            }

            if (IngestManager.getInstance().isRunningInteractively()) {
                updateMainWindowTitle(currentCase.name);
            } else {
                Frame f = WindowManager.getDefault().getMainWindow();
                f.setTitle(Case.getAppName()); // set the window name to just application name                
            }

        } else { // case is closed
            if (IngestManager.getInstance().isRunningInteractively()) {
                // close all top components first
                CoreComponentControl.closeCoreWindows();

                // disable these menus
                CallableSystemAction.get(AddImageAction.class).setEnabled(false); // Add Image menu
                CallableSystemAction.get(CaseCloseAction.class).setEnabled(false); // Case Close menu
                CallableSystemAction.get(CasePropertiesAction.class).setEnabled(false); // Case Properties menu
                CallableSystemAction.get(CaseDeleteAction.class).setEnabled(false); // Delete Case menu
            }

            //clear pending notifications
            MessageNotifyUtil.Notify.clear();

            Frame f = WindowManager.getDefault().getMainWindow();
            f.setTitle(Case.getAppName()); // set the window name to just application name

            //try to force gc to happen
            System.gc();
            System.gc();
        }

        //log memory usage after case changed
        logger.log(Level.INFO, PlatformUtil.getAllMemUsageInfo());

    }

    //case name change helper
    private static void updateMainWindowTitle(String newCaseName) {
        // update case name
        if (!newCaseName.equals("")) {
            Frame f = WindowManager.getDefault().getMainWindow();
            f.setTitle(newCaseName + " - " + Case.getAppName()); // set the window name to the new value
        }
    }

    /**
     * Adds a report to the case.
     *
     * @param localPath        The path of the report file, must be in the case
     *                         directory or one of its subdirectories.
     * @param sourceModuleName The name of the module that created the
     *                         report.
     * @param reportName       The report name, may be empty.
     *
     * @return A Report data transfer object (DTO) for the new row.
     *
     * @throws TskCoreException
     */
    public void addReport(String localPath, String srcModuleName, String reportName) throws TskCoreException {
<<<<<<< HEAD
        Report report = this.db.addReport(localPath, srcModuleName, reportName);
        eventPublisher.publish(new ReportAddedEvent(report));
=======
        String normalizedLocalPath;
        try {
            normalizedLocalPath = Paths.get(localPath).normalize().toString();
        } catch (InvalidPathException ex) {
            String errorMsg = "Invalid local path provided: " + localPath; // NON-NLS
            throw new TskCoreException(errorMsg, ex);
        }
        Report report = this.db.addReport(normalizedLocalPath, srcModuleName, reportName);
        try {
            Case.pcs.firePropertyChange(Events.REPORT_ADDED.toString(), null, report);
        } catch (Exception ex) {
            String errorMessage = String.format("A Case %s listener threw an exception", Events.REPORT_ADDED.toString()); //NON-NLS
            logger.log(Level.SEVERE, errorMessage, ex);
        }
>>>>>>> 9195700d
    }

    public List<Report> getAllReports() throws TskCoreException {
        return this.db.getAllReports();
    }

    /**
     * Returns if the case has data in it yet.
     *
     * @return
     */
    public boolean hasData() {
        // false is also the initial value, so make the DB trip if it is still false
        if (!hasData) {
            try {
                hasData = (getDataSources().size() > 0);
            } catch (TskCoreException ex) {
            }
        }
        return hasData;
    }

    /**
     * Set the host name variable. Sometimes the network can be finicky, so the
     * answer returned by getHostName() could throw an exception or be null.
     * Have it read the environment variable if getHostName() is unsuccessful.
     * Also note that some calls into the Case class are static via Case.*, so
     * anywhere we use HOSTNAME prior to a Case class being instantiated, we
     * must call getLocalHostName() first.
     */
    private static String getLocalHostName() {
        if (HostName == null || HostName.isEmpty()) {
            try {
                HostName = java.net.InetAddress.getLocalHost().getHostName();
            } catch (UnknownHostException ex) {
                // getLocalHost().getHostName() can fail in some situations. 
                // Use environment variable if so.
                HostName = System.getenv("COMPUTERNAME");
            }
            if (HostName == null || HostName.isEmpty()) {
                HostName = System.getenv("COMPUTERNAME");
            }
        }
        return HostName;
    }
}<|MERGE_RESOLUTION|>--- conflicted
+++ resolved
@@ -19,19 +19,15 @@
 package org.sleuthkit.autopsy.casemodule;
 
 import java.awt.Frame;
-import java.beans.PropertyChangeEvent;
 import java.beans.PropertyChangeListener;
 import java.beans.PropertyChangeSupport;
 import java.io.BufferedInputStream;
 import java.io.File;
 import java.io.FileInputStream;
 import java.io.IOException;
-<<<<<<< HEAD
 import java.net.UnknownHostException;
 import java.nio.file.Path;
-=======
 import java.nio.file.InvalidPathException;
->>>>>>> 9195700d
 import java.nio.file.Paths;
 import java.text.DateFormat;
 import java.text.SimpleDateFormat;
@@ -48,8 +44,6 @@
 import java.util.stream.Collectors;
 import java.util.stream.Stream;
 import javax.swing.JOptionPane;
-import javax.swing.SwingUtilities;
-import org.openide.util.Lookup;
 import org.openide.util.NbBundle;
 import org.openide.util.actions.CallableSystemAction;
 import org.openide.util.actions.SystemAction;
@@ -66,13 +60,10 @@
 import org.sleuthkit.autopsy.coreutils.MessageNotifyUtil;
 import org.sleuthkit.autopsy.coreutils.PlatformUtil;
 import org.sleuthkit.autopsy.coreutils.Version;
-<<<<<<< HEAD
 import org.sleuthkit.autopsy.events.AutopsyEvent;
 import org.sleuthkit.autopsy.events.AutopsyEventException;
 import org.sleuthkit.autopsy.events.AutopsyEventPublisher;
 import org.sleuthkit.autopsy.ingest.IngestManager;
-import org.sleuthkit.datamodel.*;
-=======
 import org.sleuthkit.autopsy.events.BlackBoardArtifactTagAddedEvent;
 import org.sleuthkit.autopsy.events.BlackBoardArtifactTagDeletedEvent;
 import org.sleuthkit.autopsy.events.ContentTagAddedEvent;
@@ -83,7 +74,6 @@
 import org.sleuthkit.datamodel.Image;
 import org.sleuthkit.datamodel.Report;
 import org.sleuthkit.datamodel.SleuthkitCase;
->>>>>>> 9195700d
 import org.sleuthkit.datamodel.SleuthkitJNI.CaseDbHandle.AddImageProcess;
 import org.sleuthkit.datamodel.TskCoreException;
 import org.sleuthkit.datamodel.TskException;
@@ -363,12 +353,8 @@
      *                   dirs that createCaseDirectory() will create.
      * @param caseName   the name of case
      * @param caseNumber the case number
-<<<<<<< HEAD
      * @param examiner the examiner for this case
      * @throws org.sleuthkit.autopsy.casemodule.CaseActionException
-=======
-     * @param examiner   the examiner for this case
->>>>>>> 9195700d
      */
     public static void create(String caseDir, String caseName, String caseNumber, String examiner) throws CaseActionException {
         create(caseDir, caseName, caseNumber, examiner, CaseType.SINGLE_USER_CASE);
@@ -660,7 +646,6 @@
      *
      * @param dataSourceId A unique identifier for the data source.
      */
-<<<<<<< HEAD
     public void notifyFailedAddingNewDataSource(UUID dataSourceId) {
         eventPublisher.publish(new AddingDataSourceFailedEvent(dataSourceId));
     }
@@ -676,10 +661,6 @@
      */
     public void notifyNewDataSource(Content newDataSource, UUID dataSourceId) {
         eventPublisher.publish(new DataSourceAddedEvent(newDataSource, dataSourceId));
-=======
-    void notifyNewDataSource(Content newDataSource) {
-        notifyPropertyChangeEvent(new PropertyChangeEvent(Case.class, Events.DATA_SOURCE_ADDED.toString(), null, newDataSource));
-        CoreComponentControl.openCoreWindows();
     }
 
     /**
@@ -688,7 +669,7 @@
      * @param newTag new ContentTag added
      */
     public void notifyContentTagAdded(ContentTag newTag) {
-        notifyPropertyChangeEvent(new ContentTagAddedEvent(newTag));
+        eventPublisher.publish(new ContentTagAddedEvent(newTag));
     }
 
     /**
@@ -697,7 +678,7 @@
      * @param deletedTag ContentTag deleted
      */
     public void notifyContentTagDeleted(ContentTag deletedTag) {
-        notifyPropertyChangeEvent(new ContentTagDeletedEvent(deletedTag));
+        eventPublisher.publish(new ContentTagDeletedEvent(deletedTag));
     }
 
     /**
@@ -706,7 +687,7 @@
      * @param newTag new BlackboardArtifactTag added
      */
     public void notifyBlackBoardArtifactTagAdded(BlackboardArtifactTag newTag) {
-        notifyPropertyChangeEvent(new BlackBoardArtifactTagAddedEvent(newTag));
+        eventPublisher.publish(new BlackBoardArtifactTagAddedEvent(newTag));
     }
 
     /**
@@ -715,25 +696,7 @@
      * @param deletedTag BlackboardArtifactTag deleted
      */
     public void notifyBlackBoardArtifactTagDeleted(BlackboardArtifactTag deletedTag) {
-        notifyPropertyChangeEvent(new BlackBoardArtifactTagDeletedEvent(deletedTag));
-    }
-
-    /**
-     * Notifies the UI about a Case level event.
-     *
-     * @param propertyChangeEvent the event to distribute
-     */
-    private void notifyPropertyChangeEvent(final PropertyChangeEvent propertyChangeEvent) {
-        try {
-            pcs.firePropertyChange(propertyChangeEvent);
-        } catch (Exception e) {
-            logger.log(Level.SEVERE, "Case threw exception", e); //NON-NLS
-            MessageNotifyUtil.Notify.show(NbBundle.getMessage(this.getClass(), "Case.moduleErr"),
-                    NbBundle.getMessage(this.getClass(),
-                            "Case.changeCase.errListenToCaseUpdates.msg"),
-                    MessageNotifyUtil.MessageType.ERROR);
-        }
->>>>>>> 9195700d
+        eventPublisher.publish(new BlackBoardArtifactTagDeletedEvent(deletedTag));
     }
 
     /**
@@ -1112,7 +1075,6 @@
      * Get the data model Content objects in the root of this case's hierarchy.
      *
      * @return a list of the root objects
-     *
      * @throws org.sleuthkit.datamodel.TskCoreException
      */
     public List<Content> getDataSources() throws TskCoreException {
@@ -1327,13 +1289,7 @@
         return result;
     }
 
-    /*
-     * The methods below are used to manage the case directories (creating,
-     * checking, deleting, etc)
-     */
-    /**
-<<<<<<< HEAD
-=======
+    /**
      * to create the case directory
      *
      * @param caseDir  Path to the case directory (typically base + case name)
@@ -1342,13 +1298,12 @@
      * @throws CaseActionException throw if could not create the case dir
      * @Deprecated
      */
+    @Deprecated
     static void createCaseDirectory(String caseDir, String caseName) throws CaseActionException {
-        createCaseDirectory(caseDir);
-
-    }
-
-    /**
->>>>>>> 9195700d
+        createCaseDirectory(caseDir, CaseType.SINGLE_USER_CASE);
+    }
+
+    /**
      * Create the case directory and its needed subfolders.
      *
      * @param caseDir Path to the case directory (typically base + case name)
@@ -1430,20 +1385,6 @@
      */
     static public void invokeStartupDialog() {
         StartupWindowProvider.getInstance().open();
-    }
-
-    /**
-     * Call if there are no images in the case. Displays a dialog offering to
-     * add one.
-     */
-    private static void runAddImageAction() {
-        SwingUtilities.invokeLater(new Runnable() {
-            @Override
-            public void run() {
-                final AddImageAction action = Lookup.getDefault().lookup(AddImageAction.class);
-                action.actionPerformed(null);
-            }
-        });
     }
 
     /**
@@ -1579,10 +1520,6 @@
      * @throws TskCoreException
      */
     public void addReport(String localPath, String srcModuleName, String reportName) throws TskCoreException {
-<<<<<<< HEAD
-        Report report = this.db.addReport(localPath, srcModuleName, reportName);
-        eventPublisher.publish(new ReportAddedEvent(report));
-=======
         String normalizedLocalPath;
         try {
             normalizedLocalPath = Paths.get(localPath).normalize().toString();
@@ -1591,13 +1528,7 @@
             throw new TskCoreException(errorMsg, ex);
         }
         Report report = this.db.addReport(normalizedLocalPath, srcModuleName, reportName);
-        try {
-            Case.pcs.firePropertyChange(Events.REPORT_ADDED.toString(), null, report);
-        } catch (Exception ex) {
-            String errorMessage = String.format("A Case %s listener threw an exception", Events.REPORT_ADDED.toString()); //NON-NLS
-            logger.log(Level.SEVERE, errorMessage, ex);
-        }
->>>>>>> 9195700d
+        eventPublisher.publish(new ReportAddedEvent(report));
     }
 
     public List<Report> getAllReports() throws TskCoreException {
