/*
 * Autopsy Forensic Browser
 *
 * Copyright 2012-2018 Basis Technology Corp.
 * Contact: carrier <at> sleuthkit <dot> org
 *
 * Licensed under the Apache License, Version 2.0 (the "License");
 * you may not use this file except in compliance with the License.
 * You may obtain a copy of the License at
 *
 *     http://www.apache.org/licenses/LICENSE-2.0
 *
 * Unless required by applicable law or agreed to in writing, software
 * distributed under the License is distributed on an "AS IS" BASIS,
 * WITHOUT WARRANTIES OR CONDITIONS OF ANY KIND, either express or implied.
 * See the License for the specific language governing permissions and
 * limitations under the License.
 */
package org.sleuthkit.autopsy.corecomponents;

import java.awt.Color;
import java.awt.Component;
import java.awt.Cursor;
import java.awt.FontMetrics;
import java.awt.Graphics;
import java.awt.dnd.DnDConstants;
import java.awt.event.MouseAdapter;
import java.awt.event.MouseEvent;
import java.beans.PropertyVetoException;
import java.lang.reflect.InvocationTargetException;
import java.util.ArrayList;
import java.util.Comparator;
import java.util.HashMap;
import java.util.List;
import java.util.Map;
import java.util.TreeMap;
import java.util.TreeSet;
import java.util.logging.Level;
import java.util.prefs.Preferences;
import javax.swing.JTable;
import javax.swing.ListSelectionModel;
import javax.swing.SwingUtilities;
import javax.swing.event.ChangeEvent;
import javax.swing.event.ListSelectionEvent;
import javax.swing.event.TableColumnModelEvent;
import javax.swing.event.TableColumnModelListener;
import javax.swing.table.TableCellRenderer;
import javax.swing.table.TableColumn;
import javax.swing.table.TableColumnModel;
import javax.swing.event.TreeExpansionListener;
import org.netbeans.swing.etable.ETableColumn;
import org.netbeans.swing.etable.ETableColumnModel;
import org.netbeans.swing.outline.DefaultOutlineCellRenderer;
import org.netbeans.swing.outline.DefaultOutlineModel;
import org.netbeans.swing.outline.Outline;
import org.openide.explorer.ExplorerManager;
import org.openide.explorer.view.OutlineView;
import org.openide.nodes.AbstractNode;
import org.openide.nodes.Children;
import org.openide.nodes.Node;
import org.openide.nodes.Node.Property;
import org.openide.util.NbBundle;
import org.openide.util.NbPreferences;
import org.openide.util.lookup.ServiceProvider;
import org.sleuthkit.autopsy.corecomponentinterfaces.DataResultViewer;
import org.sleuthkit.autopsy.coreutils.Logger;
import org.sleuthkit.autopsy.coreutils.ThreadConfined;
import org.sleuthkit.autopsy.datamodel.NodeSelectionInfo;

/**
 * A tabular result viewer that displays the children of the given root node
 * using an OutlineView.
 *
 * Instances of this class should use the explorer manager of an ancestor top
 * component to connect the lookups of the nodes displayed in the OutlineView to
 * the actions global context. The explorer manager can be supplied during
 * construction, but the typical use case is for the result viewer to find the
 * ancestor top component's explorer manager at runtime.
 */
@ServiceProvider(service = DataResultViewer.class)
@SuppressWarnings("PMD.SingularField") // UI widgets cause lots of false positives
public class DataResultViewerTable extends AbstractDataResultViewer {

    private static final long serialVersionUID = 1L;
    private static final Logger LOGGER = Logger.getLogger(DataResultViewerTable.class.getName());
    @NbBundle.Messages("DataResultViewerTable.firstColLbl=Name")
    static private final String FIRST_COLUMN_LABEL = Bundle.DataResultViewerTable_firstColLbl();
    static private final Color TAGGED_ROW_COLOR = new Color(255, 255, 195);
    private final String title;
    private final Map<String, ETableColumn> columnMap;
    private final Map<Integer, Property<?>> propertiesMap;
    private final Outline outline;
    private final TableListener outlineViewListener;
    private Node rootNode;

    /**
     * Constructs a tabular result viewer that displays the children of the
     * given root node using an OutlineView. The viewer should have an ancestor
     * top component to connect the lookups of the nodes displayed in the
     * OutlineView to the actions global context. The explorer manager will be
     * discovered at runtime.
     */
    public DataResultViewerTable() {
        this(null, Bundle.DataResultViewerTable_title());
    }
    /**
     * Constructs a tabular result viewer that displays the children of the
     * given root node using an OutlineView. The viewer should have an ancestor
     * top component to connect the lookups of the nodes displayed in the
     * OutlineView to the actions global context. The explorer manager will be
     * discovered at runtime.
     * @param listener
     */
    public DataResultViewerTable(TreeExpansionListener listener) {
        this(null, Bundle.DataResultViewerTable_title());
        outlineView.addTreeExpansionListener(listener);
    }
    
 

    /**
     * Constructs a tabular result viewer that displays the children of a given
     * root node using an OutlineView. The viewer should have an ancestor top
     * component to connect the lookups of the nodes displayed in the
     * OutlineView to the actions global context.
     *
     * @param explorerManager The explorer manager of the ancestor top
     *                        component.
     */
    public DataResultViewerTable(ExplorerManager explorerManager) {
        this(explorerManager, Bundle.DataResultViewerTable_title());
    }

    /**
     * Constructs a tabular result viewer that displays the children of a given
     * root node using an OutlineView with a given title. The viewer should have
     * an ancestor top component to connect the lookups of the nodes displayed
     * in the OutlineView to the actions global context.
     *
     * @param explorerManager The explorer manager of the ancestor top
     *                        component.
     * @param title           The title.
     */
    public DataResultViewerTable(ExplorerManager explorerManager, String title) {
        super(explorerManager);
        this.title = title;
        this.columnMap = new HashMap<>();
        this.propertiesMap = new TreeMap<>();

        /*
         * Execute the code generated by the GUI builder.
         */
        initComponents();

        /*
         * Configure the child OutlineView (explorer view) component.
         */
        outlineView.setAllowedDragActions(DnDConstants.ACTION_NONE);

        outline = outlineView.getOutline();
        outline.setRowSelectionAllowed(true);
        outline.setSelectionMode(ListSelectionModel.MULTIPLE_INTERVAL_SELECTION);
        outline.setRootVisible(false);
        outline.setDragEnabled(false);
        outline.setDefaultRenderer(Object.class, new ColorTagCustomRenderer());

        /*
         * Add a table listener to the child OutlineView (explorer view) to
         * persist the order of the table columns when a column is moved.
         */
        outlineViewListener = new TableListener();
        outline.getColumnModel().addColumnModelListener(outlineViewListener);

        /*
         * Add a mouse listener to the child OutlineView (explorer view) to make
         * sure the first column of the table is kept in place.
         */
        outline.getTableHeader().addMouseListener(outlineViewListener);
    }

    /**
     * Creates a new instance of a tabular result viewer that displays the
     * children of a given root node using an OutlineView. This method exists to
     * make it possible to use the default service provider instance of this
     * class in the "main" results view of the application, while using distinct
     * instances in other places in the UI.
     *
     * @return A new instance of a tabular result viewer,
     */
    @Override
    public DataResultViewer createInstance() {
        return new DataResultViewerTable();
    }

    /**
     * Gets the title of this tabular result viewer.
<<<<<<< HEAD
     * @return 
=======
     * @return  title of tab.
>>>>>>> 02c340fa
     */
    @Override
    @NbBundle.Messages("DataResultViewerTable.title=Table")
    public String getTitle() {
        return title;
    }
    
    /**
     * Indicates whether a given node is supported as a root node for this
     * tabular viewer.
     *
     * @param candidateRootNode The candidate root node.
     *
     * @return
     */
    @Override
    public boolean isSupported(Node candidateRootNode) {
        return true;
    }

    /**
     * Sets the current root node of this tabular result viewer.
     *
     * @param rootNode The node to set as the current root node, possibly null.
     */
    @Override
    @ThreadConfined(type = ThreadConfined.ThreadType.AWT)
    public void setNode(Node rootNode) {
        if (! SwingUtilities.isEventDispatchThread()) {
            LOGGER.log(Level.SEVERE, "Attempting to run setNode() from non-EDT thread");
            return;
        }
        
        /*
         * The quick filter must be reset because when determining column width,
         * ETable.getRowCount is called, and the documentation states that quick
         * filters must be unset for the method to work "If the quick-filter is
         * applied the number of rows do not match the number of rows in the
         * model."
         */
        outline.unsetQuickFilter();

        this.setCursor(Cursor.getPredefinedCursor(Cursor.WAIT_CURSOR));
        try {
            /*
             * If the given node is not null and has children, set it as the
             * root context of the child OutlineView, otherwise make an
             * "empty"node the root context.
             *
             * IMPORTANT NOTE: This is the first of many times where a
             * getChildren call on the current root node causes all of the
             * children of the root node to be created and defeats lazy child
             * node creation, if it is enabled. It also likely leads to many
             * case database round trips.
             */
            if (rootNode != null && rootNode.getChildren().getNodesCount() > 0) {
                this.rootNode = rootNode;
                this.getExplorerManager().setRootContext(this.rootNode);
                setupTable();
            } else {
                Node emptyNode = new AbstractNode(Children.LEAF);
                this.getExplorerManager().setRootContext(emptyNode);
                outline.setAutoResizeMode(JTable.AUTO_RESIZE_ALL_COLUMNS);
                outlineViewListener.listenToVisibilityChanges(false);
                outlineView.setPropertyColumns();
            }
        } finally {
            this.setCursor(null);
        }
    }

    /**
     * Sets up the Outline view of this tabular result viewer by creating
     * column headers based on the children of the current root node. The
     * persisted column order, sorting and visibility is used.
     */
    private void setupTable() {
        /*
         * Since we are modifying the columns, we don't want to listen to
         * added/removed events as un-hide/hide, until the table setup is done.
         */
        outlineViewListener.listenToVisibilityChanges(false);
        /*
         * OutlineView makes the first column be the result of
         * node.getDisplayName with the icon. This duplicates our first column,
         * which is the file name, etc. So, pop that property off the list, but
         * use its display name as the header for the column so that the header
         * can change depending on the type of data being displayed.
         *
         * NOTE: This assumes that the first property is always the one that
         * duplicates getDisplayName(). The current implementation does not
         * allow the first property column to be moved.
         */
        List<Node.Property<?>> props = loadColumnOrder();
        boolean propsExist = props.isEmpty() == false;
        Node.Property<?> firstProp = null;
        if (propsExist) {
            firstProp = props.remove(0);
        }

        /*
         * show the horizontal scroll panel and show all the content & header If
         * there is only one column (which was removed from props above) Just
         * let the table resize itself.
         */
        outline.setAutoResizeMode((props.isEmpty()) ? JTable.AUTO_RESIZE_ALL_COLUMNS : JTable.AUTO_RESIZE_OFF);
       
        assignColumns(props); // assign columns to match the properties
        if (firstProp != null) {
            ((DefaultOutlineModel) outline.getOutlineModel()).setNodesColumnLabel(firstProp.getDisplayName());
        }

        setColumnWidths();

        /*
         * Load column sorting information from preferences file and apply it to
         * columns.
         */
        loadColumnSorting();

        /*
         * Save references to columns before we deal with their visibility. This
         * has to happen after the sorting is applied, because that actually
         * causes the columns to be recreated. It has to happen before
         * loadColumnVisibility so we have referenecs to the columns to pass to
         * setColumnHidden.
         */
        populateColumnMap();

        /*
         * Load column visibility information from preferences file and apply it
         * to columns.
         */
        loadColumnVisibility();

        /*
         * If one of the child nodes of the root node is to be selected, select
         * it.
         */
        SwingUtilities.invokeLater(() -> {
            if (rootNode instanceof TableFilterNode) {
                NodeSelectionInfo selectedChildInfo = ((TableFilterNode) rootNode).getChildNodeSelectionInfo();
                if (null != selectedChildInfo) {
                    Node[] childNodes = rootNode.getChildren().getNodes(true);
                    for (int i = 0; i < childNodes.length; ++i) {
                        Node childNode = childNodes[i];
                        if (selectedChildInfo.matches(childNode)) {
                            try {
                                this.getExplorerManager().setSelectedNodes(new Node[]{childNode});
                            } catch (PropertyVetoException ex) {
                                LOGGER.log(Level.SEVERE, "Failed to select node specified by selected child info", ex);
                            }
                            break;
                        }
                    }
                    ((TableFilterNode) rootNode).setChildNodeSelectionInfo(null);
                }
            }
        });

        /*
         * The table setup is done, so any added/removed events can now be
         * treated as un-hide/hide.
         */
        outlineViewListener.listenToVisibilityChanges(true);
    }

    /*
     * Populates the column map for the child OutlineView of this tabular
     * result viewer with references to the column objects for use when
     * loading/storing the visibility info.
     */
    private void populateColumnMap() {
        columnMap.clear();
        TableColumnModel columnModel = outline.getColumnModel();
        int columnCount = columnModel.getColumnCount();
        //for each property get a reference to the column object from the column model.
        for (Map.Entry<Integer, Property<?>> entry : propertiesMap.entrySet()) {
            final String propName = entry.getValue().getName();
            if (entry.getKey() < columnCount) {
                final ETableColumn column = (ETableColumn) columnModel.getColumn(entry.getKey());
                columnMap.put(propName, column);
            }
        }
    }

    /*
     * Sets the column widths for the child OutlineView of this tabular results
     * viewer.
     */
    protected void setColumnWidths() {
        if (rootNode.getChildren().getNodesCount() != 0) {
            final Graphics graphics = outlineView.getGraphics();
            if (graphics != null) {
                final FontMetrics metrics = graphics.getFontMetrics();

                int margin = 4;
                int padding = 8;

                for (int column = 0; column < outline.getModel().getColumnCount(); column++) {
                    int firstColumnPadding = (column == 0) ? 32 : 0;
                    int columnWidthLimit = (column == 0) ? 350 : 300;
                    int valuesWidth = 0;

                    // find the maximum width needed to fit the values for the first 100 rows, at most
                    for (int row = 0; row < Math.min(100, outline.getRowCount()); row++) {
                        TableCellRenderer renderer = outline.getCellRenderer(row, column);
                        Component comp = outline.prepareRenderer(renderer, row, column);
                        valuesWidth = Math.max(comp.getPreferredSize().width, valuesWidth);
                    }

                    int headerWidth = metrics.stringWidth(outline.getColumnName(column));
                    valuesWidth += firstColumnPadding; // add extra padding for first column

                    int columnWidth = Math.max(valuesWidth, headerWidth);
                    columnWidth += 2 * margin + padding; // add margin and regular padding
                    columnWidth = Math.min(columnWidth, columnWidthLimit);

                    outline.getColumnModel().getColumn(column).setPreferredWidth(columnWidth);
                }
            }
        } else {
            // if there's no content just auto resize all columns
            outline.setAutoResizeMode(JTable.AUTO_RESIZE_ALL_COLUMNS);
        }
    }
    
    protected TableColumnModel getColumnModel(){
        return outline.getColumnModel();
    }

    /*
     * Sets up the columns for the child OutlineView of this tabular results
     * viewer with respect to column names and visisbility.
     */
    synchronized private void assignColumns(List<Property<?>> props) {
        String[] propStrings = new String[props.size() * 2];
        for (int i = 0; i < props.size(); i++) {
            final Property<?> prop = props.get(i);
            prop.setValue("ComparableColumnTTV", Boolean.TRUE); //NON-NLS
            //First property column is sorted initially
            if (i == 0) {
                prop.setValue("TreeColumnTTV", Boolean.TRUE); // Identifies special property representing first (tree) column. NON-NLS
                prop.setValue("SortingColumnTTV", Boolean.TRUE); // TreeTableView should be initially sorted by this property column. NON-NLS
            }
            propStrings[2 * i] = prop.getName();
            propStrings[2 * i + 1] = prop.getDisplayName();
        }
        outlineView.setPropertyColumns(propStrings);
    }

    /**
     * Persists the current column visibility information for the child
     * OutlineView of this tabular result viewer using a preferences file.
     */
    private synchronized void storeColumnVisibility() {
        if (rootNode == null || propertiesMap.isEmpty()) {
            return;
        }
        if (rootNode instanceof TableFilterNode) {
            TableFilterNode tfn = (TableFilterNode) rootNode;
            final Preferences preferences = NbPreferences.forModule(DataResultViewerTable.class);
            final ETableColumnModel columnModel = (ETableColumnModel) outline.getColumnModel();
            for (Map.Entry<String, ETableColumn> entry : columnMap.entrySet()) {
                String columnName = entry.getKey();
                final String columnHiddenKey = ResultViewerPersistence.getColumnHiddenKey(tfn, columnName);
                final TableColumn column = entry.getValue();
                boolean columnHidden = columnModel.isColumnHidden(column);
                if (columnHidden) {
                    preferences.putBoolean(columnHiddenKey, true);
                } else {
                    preferences.remove(columnHiddenKey);
                }
            }
        }
    }

    /**
     * Persists the current column ordering for the child OutlineView of this
     * tabular result viewer using a preferences file.
     */
    private synchronized void storeColumnOrder() {
        if (rootNode == null || propertiesMap.isEmpty()) {
            return;
        }
        if (rootNode instanceof TableFilterNode) {
            TableFilterNode tfn = (TableFilterNode) rootNode;
            final Preferences preferences = NbPreferences.forModule(DataResultViewerTable.class);
            // Store the current order of the columns into settings
            for (Map.Entry<Integer, Property<?>> entry : propertiesMap.entrySet()) {
                preferences.putInt(ResultViewerPersistence.getColumnPositionKey(tfn, entry.getValue().getName()), entry.getKey());
            }
        }
    }

    /**
     * Persists the current column sorting information using a preferences file.
     */
    private synchronized void storeColumnSorting() {
        if (rootNode == null || propertiesMap.isEmpty()) {
            return;
        }
        if (rootNode instanceof TableFilterNode) {
            final TableFilterNode tfn = ((TableFilterNode) rootNode);
            final Preferences preferences = NbPreferences.forModule(DataResultViewerTable.class);
            ETableColumnModel columnModel = (ETableColumnModel) outline.getColumnModel();
            for (Map.Entry<String, ETableColumn> entry : columnMap.entrySet()) {
                ETableColumn etc = entry.getValue();
                String columnName = entry.getKey();
                //store sort rank and order
                final String columnSortOrderKey = ResultViewerPersistence.getColumnSortOrderKey(tfn, columnName);
                final String columnSortRankKey = ResultViewerPersistence.getColumnSortRankKey(tfn, columnName);
                if (etc.isSorted() && (columnModel.isColumnHidden(etc) == false)) {
                    preferences.putBoolean(columnSortOrderKey, etc.isAscending());
                    preferences.putInt(columnSortRankKey, etc.getSortRank());
                } else {
                    columnModel.setColumnSorted(etc, true, 0);
                    preferences.remove(columnSortOrderKey);
                    preferences.remove(columnSortRankKey);
                }
            }
        }
    }

    /**
     * Reads and applies the column sorting information persisted to the
     * preferences file. Must be called after loadColumnOrder, since it depends
     * on the properties map being initialized, and after assignColumns, since
     * it cannot set the sort on columns that have not been added to the table.
     */
    private synchronized void loadColumnSorting() {
        if (rootNode == null || propertiesMap.isEmpty()) {
            return;
        }
        if (rootNode instanceof TableFilterNode) {
            final TableFilterNode tfn = (TableFilterNode) rootNode;
            final Preferences preferences = NbPreferences.forModule(DataResultViewerTable.class);
            //organize property sorting information, sorted by rank
            TreeSet<ColumnSortInfo> sortInfos = new TreeSet<>(Comparator.comparing(ColumnSortInfo::getRank));
            propertiesMap.entrySet().stream().forEach(entry -> {
                final String propName = entry.getValue().getName();
                //if the sort rank is undefined, it will be defaulted to 0 => unsorted.
                Integer sortRank = preferences.getInt(ResultViewerPersistence.getColumnSortRankKey(tfn, propName), 0);
                //default to true => ascending
                Boolean sortOrder = preferences.getBoolean(ResultViewerPersistence.getColumnSortOrderKey(tfn, propName), true);
                sortInfos.add(new ColumnSortInfo(entry.getKey(), sortRank, sortOrder));
            });
            //apply sort information in rank order.
            sortInfos.forEach(sortInfo -> outline.setColumnSorted(sortInfo.modelIndex, sortInfo.order, sortInfo.rank));
        }
    }

    /**
     * Reads and applies the column visibility information persisted to the
     * preferences file.
     */
    private synchronized void loadColumnVisibility() {
        if (rootNode == null || propertiesMap.isEmpty()) {
            return;
        }
        if (rootNode instanceof TableFilterNode) {
            final Preferences preferences = NbPreferences.forModule(DataResultViewerTable.class);
            final TableFilterNode tfn = ((TableFilterNode) rootNode);
            ETableColumnModel columnModel = (ETableColumnModel) outline.getColumnModel();
            for (Map.Entry<Integer, Property<?>> entry : propertiesMap.entrySet()) {
                final String propName = entry.getValue().getName();
                boolean hidden = preferences.getBoolean(ResultViewerPersistence.getColumnHiddenKey(tfn, propName), false);
                final TableColumn column = columnMap.get(propName);
                columnModel.setColumnHidden(column, hidden);
            }
        }
    }

    /**
     * Gets a list of child properties (columns) in the order persisted in the
     * preference file. Also initialized the properties map with the column
     * order.
     *
     * @return a List<Node.Property<?>> of the properties in the persisted
     *         order.
     */
    private synchronized List<Node.Property<?>> loadColumnOrder() {

        List<Property<?>> props = ResultViewerPersistence.getAllChildProperties(rootNode, 100);

        // If node is not table filter node, use default order for columns
        if (!(rootNode instanceof TableFilterNode)) {
            return props;
        }

        final TableFilterNode tfn = ((TableFilterNode) rootNode);
        propertiesMap.clear();

        /*
         * We load column index values into the properties map. If a property's
         * index is outside the range of the number of properties or the index
         * has already appeared as the position of another property, we put that
         * property at the end.
         */
        int offset = props.size();
        boolean noPreviousSettings = true;

        final Preferences preferences = NbPreferences.forModule(DataResultViewerTable.class);

        for (Property<?> prop : props) {
            Integer value = preferences.getInt(ResultViewerPersistence.getColumnPositionKey(tfn, prop.getName()), -1);
            if (value >= 0 && value < offset && !propertiesMap.containsKey(value)) {
                propertiesMap.put(value, prop);
                noPreviousSettings = false;
            } else {
                propertiesMap.put(offset, prop);
                offset++;
            }
        }

        // If none of the properties had previous settings, we should decrement
        // each value by the number of properties to make the values 0-indexed.
        if (noPreviousSettings) {
            ArrayList<Integer> keys = new ArrayList<>(propertiesMap.keySet());
            for (int key : keys) {
                propertiesMap.put(key - props.size(), propertiesMap.remove(key));
            }
        }

        return new ArrayList<>(propertiesMap.values());
    }

    /**
     * Frees the resources that have been allocated by this tabular results
     * viewer, in preparation for permanently disposing of it.
     */
    @Override
    public void clearComponent() {
        this.outlineView.removeAll();
        this.outlineView = null;
        super.clearComponent();
    }

    /**
     * Encapsulates sorting information for a column to make loadSort simpler.
     */
    static private final class ColumnSortInfo {

        private final int modelIndex;
        private final int rank;
        private final boolean order;

        private ColumnSortInfo(int modelIndex, int rank, boolean order) {
            this.modelIndex = modelIndex;
            this.rank = rank;
            this.order = order;
        }

        private int getRank() {
            return rank;
        }
    }

    /**
     * Listens to mouse events and table column events and persists column order
     * sorting, and visibility changes.
     */
    private class TableListener extends MouseAdapter implements TableColumnModelListener {

        // When a column in the table is moved, these two variables keep track of where
        // the column started and where it ended up.
        private int startColumnIndex = -1;
        private int endColumnIndex = -1;
        private boolean listenToVisibilitEvents;

        @Override
        public void columnMoved(TableColumnModelEvent e) {
            int fromIndex = e.getFromIndex();
            int toIndex = e.getToIndex();
            if (fromIndex == toIndex) {
                return;
            }

            /*
             * Because a column may be dragged to several different positions
             * before the mouse is released (thus causing multiple
             * TableColumnModelEvents to be fired), we want to keep track of the
             * starting column index in this potential series of movements.
             * Therefore we only keep track of the original fromIndex in
             * startColumnIndex, but we always update endColumnIndex to know the
             * final position of the moved column. See the MouseListener
             * mouseReleased method.
             */
            if (startColumnIndex == -1) {
                startColumnIndex = fromIndex;
            }
            endColumnIndex = toIndex;

            // This list contains the keys of propertiesMap in order
            ArrayList<Integer> indicesList = new ArrayList<>(propertiesMap.keySet());
            int leftIndex = Math.min(fromIndex, toIndex);
            int rightIndex = Math.max(fromIndex, toIndex);
            // Now we can copy the range of keys that have been affected by
            // the column movement
            List<Integer> range = indicesList.subList(leftIndex, rightIndex + 1);
            int rangeSize = range.size();

            if (fromIndex < toIndex) {
                // column moved right, shift all properties left, put in moved
                // property at the rightmost index
                Property<?> movedProp = propertiesMap.get(range.get(0));
                for (int i = 0; i < rangeSize - 1; i++) {
                    propertiesMap.put(range.get(i), propertiesMap.get(range.get(i + 1)));
                }
                propertiesMap.put(range.get(rangeSize - 1), movedProp);
            } else {
                // column moved left, shift all properties right, put in moved
                // property at the leftmost index
                Property<?> movedProp = propertiesMap.get(range.get(rangeSize - 1));
                for (int i = rangeSize - 1; i > 0; i--) {
                    propertiesMap.put(range.get(i), propertiesMap.get(range.get(i - 1)));
                }
                propertiesMap.put(range.get(0), movedProp);
            }

            storeColumnOrder();
        }

        @Override
        public void mouseReleased(MouseEvent e) {
            /*
             * If the startColumnIndex is not -1 (which is the reset value),
             * that means columns have been moved around. We then check to see
             * if either the starting or end position is 0 (the first column),
             * and then swap them back if that is the case because we don't want
             * to allow movement of the first column. We then reset
             * startColumnIndex to -1, the reset value. We check if
             * startColumnIndex is at reset or not because it is possible for
             * the mouse to be released and a MouseEvent to be fired without
             * having moved any columns.
             */
            if (startColumnIndex != -1 && (startColumnIndex == 0 || endColumnIndex == 0)) {
                outline.moveColumn(endColumnIndex, startColumnIndex);
            }
            startColumnIndex = -1;
        }

        @Override
        public void mouseClicked(MouseEvent e) {
            //the user clicked a column header
            storeColumnSorting();
        }

        @Override
        public void columnAdded(TableColumnModelEvent e) {
            columnAddedOrRemoved();
        }

        @Override
        public void columnRemoved(TableColumnModelEvent e) {
            columnAddedOrRemoved();
        }

        /**
         * Process a columnAdded or columnRemoved event. If we are listening to
         * visibilty events the assumption is that added/removed are really
         * unhide/hide. If we are not listening do nothing.
         */
        private void columnAddedOrRemoved() {
            if (listenToVisibilitEvents) {
                SwingUtilities.invokeLater(DataResultViewerTable.this::storeColumnVisibility);

            }
        }

        @Override
        public void columnMarginChanged(ChangeEvent e) {
        }

        @Override
        public void columnSelectionChanged(ListSelectionEvent e) {
        }

        /**
         * Set the listener to listen or not to visibility changes. When this is
         * true, the listener treats all column added/removed events as
         * un-hide/hide, and persists the hidden/visible state to the
         * preferences file. When false, the listener treats added/removed as
         * added/removed (which it ignores).
         *
         * @param b
         */
        private void listenToVisibilityChanges(boolean b) {
            this.listenToVisibilitEvents = b;
        }
    }

    /**
     * This custom renderer extends the renderer that was already being used by
     * the outline table. This renderer colors a row if the tags property of the
     * node is not empty.
     */
    private class ColorTagCustomRenderer extends DefaultOutlineCellRenderer {

        private static final long serialVersionUID = 1L;

        @Override
        public Component getTableCellRendererComponent(JTable table, Object value, boolean isSelected, boolean hasFocus, int row, int col) {

            Component component = super.getTableCellRendererComponent(table, value, isSelected, hasFocus, row, col);
            // only override the color if a node is not selected
            if (rootNode != null && !isSelected) {
                Node node = rootNode.getChildren().getNodeAt(table.convertRowIndexToModel(row));
                boolean tagFound = false;
                if (node != null) {
                    Node.PropertySet[] propSets = node.getPropertySets();
                    if (propSets.length != 0) {
                        // currently, a node has only one property set, named Sheet.PROPERTIES ("properties")
                        Node.Property<?>[] props = propSets[0].getProperties();
                        for (Property<?> prop : props) {
                            if ("Tags".equals(prop.getName())) {//NON-NLS
                                try {
                                    tagFound = !prop.getValue().equals("");
                                } catch (IllegalAccessException | InvocationTargetException ignore) {
                                }
                                break;
                            }
                        }
                    }
                }
                //if the node does have associated tags, set its background color
                if (tagFound) {
                    component.setBackground(TAGGED_ROW_COLOR);
                }
            }
            return component;
        }
    }

    /**
     * This method is called from within the constructor to initialize the form.
     * WARNING: Do NOT modify this code. The content of this method is always
     * regenerated by the Form Editor.
     */
    @SuppressWarnings("unchecked")
    // <editor-fold defaultstate="collapsed" desc="Generated Code">//GEN-BEGIN:initComponents
    private void initComponents() {

        outlineView = new OutlineView(DataResultViewerTable.FIRST_COLUMN_LABEL);

        javax.swing.GroupLayout layout = new javax.swing.GroupLayout(this);
        this.setLayout(layout);
        layout.setHorizontalGroup(
            layout.createParallelGroup(javax.swing.GroupLayout.Alignment.LEADING)
            .addComponent(outlineView, javax.swing.GroupLayout.DEFAULT_SIZE, 691, Short.MAX_VALUE)
        );
        layout.setVerticalGroup(
            layout.createParallelGroup(javax.swing.GroupLayout.Alignment.LEADING)
            .addComponent(outlineView, javax.swing.GroupLayout.DEFAULT_SIZE, 366, Short.MAX_VALUE)
        );
    }// </editor-fold>//GEN-END:initComponents
    // Variables declaration - do not modify//GEN-BEGIN:variables
    private org.openide.explorer.view.OutlineView outlineView;
    // End of variables declaration//GEN-END:variables

}<|MERGE_RESOLUTION|>--- conflicted
+++ resolved
@@ -194,11 +194,7 @@
 
     /**
      * Gets the title of this tabular result viewer.
-<<<<<<< HEAD
      * @return 
-=======
-     * @return  title of tab.
->>>>>>> 02c340fa
      */
     @Override
     @NbBundle.Messages("DataResultViewerTable.title=Table")
