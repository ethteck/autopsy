--- conflicted
+++ resolved
@@ -93,10 +93,6 @@
     private static final Logger LOGGER = Logger.getLogger(DataContentViewerOtherCases.class.getName());
     private static final CorrelationCaseWrapper NO_ARTIFACTS_CASE = new CorrelationCaseWrapper(Bundle.DataContentViewerOtherCases_table_noArtifacts());
     private static final CorrelationCaseWrapper NO_RESULTS_CASE = new CorrelationCaseWrapper(Bundle.DataContentViewerOtherCases_table_noResultsFound());
-<<<<<<< HEAD
-    private static final int DEFAULT_MIN_CELL_WIDTH = 15;
-=======
->>>>>>> 01966ad4
 
     private final OtherOccurrencesFilesTableModel filesTableModel;
     private final OtherOccurrencesCasesTableModel casesTableModel;
