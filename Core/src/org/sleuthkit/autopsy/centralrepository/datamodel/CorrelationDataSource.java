--- conflicted
+++ resolved
@@ -44,16 +44,6 @@
      * Create a CorrelationDataSource object, the object will not have the data
      * source id for the row in the central repository.
      *
-<<<<<<< HEAD
-     * @param correlationCase CorrelationCase object data source is associated
-     *                        with. Must have been created by EamDB and have a
-     *                        valid ID.
-     * @param deviceId        User specified case-specific ID
-     * @param name            Display name of data source
-     */
-    public CorrelationDataSource(CorrelationCase correlationCase, String deviceId, String name, long caseDataSourceId) {
-        this(correlationCase.getID(), -1, deviceId, name, caseDataSourceId);
-=======
      * @param correlationCase    CorrelationCase object data source is
      *                           associated with. Must have been created by
      *                           EamDB and have a valid ID.
@@ -63,43 +53,27 @@
      */
     public CorrelationDataSource(CorrelationCase correlationCase, String deviceId, String name, long dataSourceObjectId) {
         this(correlationCase.getID(), -1, deviceId, name, dataSourceObjectId);
->>>>>>> f238e198
     }
 
     /**
      * Create a CorrelationDataSource object.
      *
-<<<<<<< HEAD
-     * @param caseId       Row ID for Case in DB
-     * @param dataSourceId Row ID for this data source in DB (or -1)
-     * @param deviceId     User specified ID for device (unique per case)
-     * @param name         User specified name
-=======
      * @param caseId             Row ID for Case in DB
      * @param dataSourceId       Row ID for this data source in DB (or -1)
      * @param deviceId           User specified ID for device (unique per case)
      * @param name               User specified name
      * @param dataSourceObjectId The object ID for the datasource
->>>>>>> f238e198
      */
     CorrelationDataSource(int caseId,
             int dataSourceId,
             String deviceId,
             String name,
-<<<<<<< HEAD
-            Long caseDataSourceId) {
-=======
             Long dataSourceObjectId) {
->>>>>>> f238e198
         this.caseID = caseId;
         this.dataSourceID = dataSourceId;
         this.deviceID = deviceId;
         this.name = name;
-<<<<<<< HEAD
-        this.dataSourceObjectID = caseDataSourceId;
-=======
         this.dataSourceObjectID = dataSourceObjectId;
->>>>>>> f238e198
     }
 
     /**
@@ -185,11 +159,7 @@
     }
 
     /**
-<<<<<<< HEAD
-     * Get the id for the data source in the case db
-=======
      * Get the object id for the data source in the case db
->>>>>>> f238e198
      *
      * @return dataSourceObjectID or NULL if not available
      */
