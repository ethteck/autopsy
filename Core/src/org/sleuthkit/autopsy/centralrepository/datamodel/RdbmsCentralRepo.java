--- conflicted
+++ resolved
@@ -51,11 +51,7 @@
 import org.sleuthkit.autopsy.healthmonitor.TimingMetric;
 import org.sleuthkit.datamodel.Account;
 import org.sleuthkit.datamodel.CaseDbSchemaVersionNumber;
-<<<<<<< HEAD
-import org.sleuthkit.datamodel.Examiner;
-=======
 import org.sleuthkit.datamodel.SleuthkitCase;
->>>>>>> 28f124d1
 import org.sleuthkit.datamodel.TskData;
 
 /**
@@ -106,11 +102,6 @@
     // Update Test code if this changes.  It's hard coded there.
     static final int DEFAULT_BULK_THRESHHOLD = 1000;
 
-<<<<<<< HEAD
-    private Examiner cachedCurrentExaminer = null;
-    
-=======
->>>>>>> 28f124d1
     private static final int QUERY_STR_MAX_LEN = 1000;
     
     
@@ -229,10 +220,6 @@
     /**
      * Reset the contents of the caches associated with EamDb results.
      */
-<<<<<<< HEAD
-    @Override
-=======
->>>>>>> 28f124d1
     public final void clearCaches() {
         synchronized(typeCache) {
             typeCache.invalidateAll();
@@ -243,10 +230,6 @@
         dataSourceCacheByDsObjectId.invalidateAll();
         dataSourceCacheById.invalidateAll();
         accountsCache.invalidateAll();
-<<<<<<< HEAD
-        cachedCurrentExaminer = null;
-=======
->>>>>>> 28f124d1
     }
 
     /**
@@ -2533,114 +2516,6 @@
         }
     }        
 
-    /**
-     * Updates the examiners table, by adding current logged in user to
-     * examiners table, if not already in there.
-     * 
-     * @throws CentralRepoException If there is an error.
-     *
-     */
-    @Override
-    public void updateExaminers() throws CentralRepoException {
-
-        String loginName = System.getProperty("user.name");
-        if (loginName.isEmpty()) {
-            logger.log(Level.SEVERE, "Cannot determine logged in user name");
-            return;
-        }
-
-        try (Connection connection = connect();
-                Statement statement = connection.createStatement();) {
-
-            String insertSQL;
-            switch (CentralRepoDbManager.getSavedDbChoice().getDbPlatform()) {
-                case POSTGRESQL:
-                    insertSQL = "INSERT INTO examiners (login_name) VALUES ('" + loginName + "')" + getConflictClause();  //NON-NLS
-                    break;
-                case SQLITE:
-                    insertSQL = "INSERT OR IGNORE INTO examiners (login_name) VALUES ('" + loginName + "')";
-                    break;
-                default:
-                    throw new CentralRepoException(String.format("Cannot add examiner to currently selected CR database platform %s", CentralRepoDbManager.getSavedDbChoice().getDbPlatform()));
-            }
-            statement.execute(insertSQL); //NON-NLS
-        } catch (SQLException ex) {
-            throw new CentralRepoException("Error inserting row in examiners", ex);
-        }
-    }
-
-    @Override
-    public Examiner getCurrentCentralRepoExaminer() throws CentralRepoException {
-
-        // return cached value if there's one
-        if (cachedCurrentExaminer != null) {
-            return cachedCurrentExaminer;
-        }
-        String loginName = System.getProperty("user.name");
-        if (loginName == null || loginName.isEmpty()) {
-            throw new CentralRepoException("Failed to determine logged in user name.");
-        }
-
-        String querySQL = "SELECT * FROM examiners WHERE login_name = '" + loginName + "'";
-
-        try (Connection connection = connect();
-                Statement statement = connection.createStatement();
-                ResultSet resultSet = statement.executeQuery(querySQL);) {
-
-            if (resultSet.next()) {
-                cachedCurrentExaminer = new Examiner(resultSet.getLong("id"), resultSet.getString("login_name"), resultSet.getString("display_name"));
-                return cachedCurrentExaminer;
-            } else {
-                throw new CentralRepoException("Error getting examiner for name = " + loginName);
-            }
-
-        } catch (SQLException ex) {
-            throw new CentralRepoException("Error getting examiner for name = " + loginName, ex);
-        }
-    }
-
-    @Override
-    public void executeInsertSQL(String insertClause) throws CentralRepoException {
-
-        if (insertClause == null) {
-            throw new CentralRepoException("Insert SQL is null");
-        }
-
-        String sql = getPlatformSpecificInsertSQL(insertClause);
-        try (Connection conn = connect();
-                PreparedStatement preparedStatement = conn.prepareStatement(sql);) {
-            preparedStatement.executeUpdate();
-        } catch (SQLException ex) {
-            throw new CentralRepoException(String.format("Error running SQL %s, exception = %s", sql, ex.getMessage()), ex);
-        }
-    }
-
-    @Override
-    public void executeSelectSQL(String selectSQL, CentralRepositoryDbQueryCallback queryCallback) throws CentralRepoException {
-        if (queryCallback == null) {
-            throw new CentralRepoException("Query callback is null");
-        }
-
-        if (selectSQL == null) {
-            throw new CentralRepoException("Select SQL is null");
-        }
-
-        StringBuilder sqlSb = new StringBuilder(QUERY_STR_MAX_LEN);
-        if (selectSQL.trim().toUpperCase().startsWith("SELECT") == false) {
-            sqlSb.append("SELECT ");
-        }
-
-        sqlSb.append(selectSQL);
-
-        try (Connection conn = connect();
-                PreparedStatement preparedStatement = conn.prepareStatement(sqlSb.toString());
-                ResultSet resultSet = preparedStatement.executeQuery();) {
-            queryCallback.process(resultSet);
-        } catch (SQLException ex) {
-            throw new CentralRepoException(String.format("Error running SQL %s, exception = %s", selectSQL, ex.getMessage()), ex);
-        }
-    }
-    
     @Override
     public void executeInsertSQL(String insertClause) throws CentralRepoException {
 
