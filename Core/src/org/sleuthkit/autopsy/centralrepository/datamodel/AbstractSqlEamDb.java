/*
 * Central Repository
 *
 * Copyright 2015-2018 Basis Technology Corp.
 * Contact: carrier <at> sleuthkit <dot> org
 *
 * Licensed under the Apache License, Version 2.0 (the "License");
 * you may not use this file except in compliance with the License.
 * You may obtain a copy of the License at
 *
 *     http://www.apache.org/licenses/LICENSE-2.0
 *
 * Unless required by applicable law or agreed to in writing, software
 * distributed under the License is distributed on an "AS IS" BASIS,
 * WITHOUT WARRANTIES OR CONDITIONS OF ANY KIND, either express or implied.
 * See the License for the specific language governing permissions and
 * limitations under the License.
 */
package org.sleuthkit.autopsy.centralrepository.datamodel;

import com.google.common.cache.Cache;
import com.google.common.cache.CacheBuilder;
import com.google.common.cache.CacheLoader;
import java.net.UnknownHostException;
import java.util.ArrayList;
import java.util.List;
import java.util.Collection;
import java.util.LinkedHashSet;
import java.util.stream.Collectors;
import java.sql.Connection;
import java.sql.PreparedStatement;
import java.sql.ResultSet;
import java.sql.SQLException;
import java.sql.Statement;
import java.sql.Types;
import java.time.LocalDate;
import java.util.HashMap;
import java.util.Map;
import java.util.Set;
import java.util.concurrent.ExecutionException;
import java.util.concurrent.TimeUnit;
import java.util.logging.Level;
import org.sleuthkit.autopsy.casemodule.Case;
import static org.sleuthkit.autopsy.centralrepository.datamodel.EamDbUtil.updateSchemaVersion;
import org.sleuthkit.autopsy.coreutils.Logger;
import org.sleuthkit.autopsy.healthmonitor.HealthMonitor;
import org.sleuthkit.autopsy.healthmonitor.TimingMetric;
import org.sleuthkit.datamodel.CaseDbSchemaVersionNumber;
import org.sleuthkit.datamodel.TskData;

/**
 *
 * Generic JDBC methods
 *
 */
abstract class AbstractSqlEamDb implements EamDb {

    private final static Logger logger = Logger.getLogger(AbstractSqlEamDb.class.getName());

    protected final List<CorrelationAttributeInstance.Type> defaultCorrelationTypes;

    private int bulkArtifactsCount;
    protected int bulkArtifactsThreshold;
    private final Map<String, Collection<CorrelationAttributeInstance>> bulkArtifacts;
    private static final int CASE_CACHE_TIMEOUT = 5;
    private static final int DATA_SOURCE_CACHE_TIMEOUT = 5;
    private static final Cache<Integer, CorrelationAttributeInstance.Type> typeCache = CacheBuilder.newBuilder().build();
    private static final Cache<String, CorrelationCase> caseCacheByUUID = CacheBuilder.newBuilder()
            .expireAfterWrite(CASE_CACHE_TIMEOUT, TimeUnit.MINUTES).
            build();
    private static final Cache<Integer, CorrelationCase> caseCacheById = CacheBuilder.newBuilder()
            .expireAfterWrite(CASE_CACHE_TIMEOUT, TimeUnit.MINUTES).
            build();
    private static final Cache<String, CorrelationDataSource> dataSourceCacheByDeviceId = CacheBuilder.newBuilder()
            .expireAfterWrite(DATA_SOURCE_CACHE_TIMEOUT, TimeUnit.MINUTES).
            build();
    private static final Cache<String, CorrelationDataSource> dataSourceCacheById = CacheBuilder.newBuilder()
            .expireAfterWrite(DATA_SOURCE_CACHE_TIMEOUT, TimeUnit.MINUTES).
            build();
    // Maximum length for the value column in the instance tables
    static final int MAX_VALUE_LENGTH = 256;

    // number of instances to keep in bulk queue before doing an insert.
    // Update Test code if this changes.  It's hard coded there.
    static final int DEFAULT_BULK_THRESHHOLD = 1000;

    /**
     * Connect to the DB and initialize it.
     *
     * @throws UnknownHostException, EamDbException
     */
    protected AbstractSqlEamDb() throws EamDbException {
        bulkArtifactsCount = 0;
        bulkArtifacts = new HashMap<>();

        defaultCorrelationTypes = CorrelationAttributeInstance.getDefaultCorrelationTypes();
        defaultCorrelationTypes.forEach((type) -> {
            bulkArtifacts.put(type.getDbTableName(), new ArrayList<>());
        });
    }

    /**
     * Setup and create a connection to the selected database implementation
     */
    protected abstract Connection connect() throws EamDbException;

    /**
     * Add a new name/value pair in the db_info table.
     *
     * @param name  Key to set
     * @param value Value to set
     *
     * @throws EamDbException
     */
    @Override
    public void newDbInfo(String name, String value) throws EamDbException {
        Connection conn = connect();

        PreparedStatement preparedStatement = null;
        String sql = "INSERT INTO db_info (name, value) VALUES (?, ?) "
                + getConflictClause();
        try {
            preparedStatement = conn.prepareStatement(sql);
            preparedStatement.setString(1, name);
            preparedStatement.setString(2, value);
            preparedStatement.executeUpdate();
        } catch (SQLException ex) {
            throw new EamDbException("Error adding new name/value pair to db_info.", ex);
        } finally {
            EamDbUtil.closeStatement(preparedStatement);
            EamDbUtil.closeConnection(conn);
        }

    }

    /**
     * Get the value for the given name from the name/value db_info table.
     *
     * @param name Name to search for
     *
     * @return value associated with name.
     *
     * @throws EamDbException
     */
    @Override
    public String getDbInfo(String name) throws EamDbException {
        Connection conn = connect();

        PreparedStatement preparedStatement = null;
        ResultSet resultSet = null;
        String value = null;
        String sql = "SELECT value FROM db_info WHERE name=?";
        try {
            preparedStatement = conn.prepareStatement(sql);
            preparedStatement.setString(1, name);
            resultSet = preparedStatement.executeQuery();
            if (resultSet.next()) {
                value = resultSet.getString("value");
            }
        } catch (SQLException ex) {
            throw new EamDbException("Error getting value for name.", ex);
        } finally {
            EamDbUtil.closeStatement(preparedStatement);
            EamDbUtil.closeResultSet(resultSet);
            EamDbUtil.closeConnection(conn);
        }

        return value;
    }

    /**
     * Reset the contents of the caches associated with EamDb results.
     */
    protected final void clearCaches() {
        typeCache.invalidateAll();
        caseCacheByUUID.invalidateAll();
        caseCacheById.invalidateAll();
        dataSourceCacheByDeviceId.invalidateAll();
        dataSourceCacheById.invalidateAll();
    }

    /**
     * Update the value for a name in the name/value db_info table.
     *
     * @param name  Name to find
     * @param value Value to assign to name.
     *
     * @throws EamDbException
     */
    @Override
    public void updateDbInfo(String name, String value) throws EamDbException {
        Connection conn = connect();

        PreparedStatement preparedStatement = null;
        String sql = "UPDATE db_info SET value=? WHERE name=?";
        try {
            preparedStatement = conn.prepareStatement(sql);
            preparedStatement.setString(1, value);
            preparedStatement.setString(2, name);
            preparedStatement.executeUpdate();
        } catch (SQLException ex) {
            throw new EamDbException("Error updating value for name.", ex);
        } finally {
            EamDbUtil.closeStatement(preparedStatement);
            EamDbUtil.closeConnection(conn);
        }
    }

    /**
     * Creates new Case in the database
     *
     * Expects the Organization for this case to already exist in the database.
     *
     * @param eamCase The case to add
     *
     * @returns New Case class with populated database ID
     */
    @Override
    public synchronized CorrelationCase newCase(CorrelationCase eamCase) throws EamDbException {

        // check if there is already an existing CorrelationCase for this Case
        CorrelationCase cRCase = getCaseByUUID(eamCase.getCaseUUID());
        if (cRCase != null) {
            return cRCase;
        }

        Connection conn = connect();
        PreparedStatement preparedStatement = null;

        String sql = "INSERT INTO cases(case_uid, org_id, case_name, creation_date, case_number, "
                + "examiner_name, examiner_email, examiner_phone, notes) "
                + "VALUES (?, ?, ?, ?, ?, ?, ?, ?, ?) "
                + getConflictClause();
        ResultSet resultSet = null;
        try {
            preparedStatement = conn.prepareStatement(sql, Statement.RETURN_GENERATED_KEYS);

            preparedStatement.setString(1, eamCase.getCaseUUID());
            if (null == eamCase.getOrg()) {
                preparedStatement.setNull(2, Types.INTEGER);
            } else {
                preparedStatement.setInt(2, eamCase.getOrg().getOrgID());
            }
            preparedStatement.setString(3, eamCase.getDisplayName());
            preparedStatement.setString(4, eamCase.getCreationDate());
            if ("".equals(eamCase.getCaseNumber())) {
                preparedStatement.setNull(5, Types.INTEGER);
            } else {
                preparedStatement.setString(5, eamCase.getCaseNumber());
            }
            if ("".equals(eamCase.getExaminerName())) {
                preparedStatement.setNull(6, Types.INTEGER);
            } else {
                preparedStatement.setString(6, eamCase.getExaminerName());
            }
            if ("".equals(eamCase.getExaminerEmail())) {
                preparedStatement.setNull(7, Types.INTEGER);
            } else {
                preparedStatement.setString(7, eamCase.getExaminerEmail());
            }
            if ("".equals(eamCase.getExaminerPhone())) {
                preparedStatement.setNull(8, Types.INTEGER);
            } else {
                preparedStatement.setString(8, eamCase.getExaminerPhone());
            }
            if ("".equals(eamCase.getNotes())) {
                preparedStatement.setNull(9, Types.INTEGER);
            } else {
                preparedStatement.setString(9, eamCase.getNotes());
            }

            preparedStatement.executeUpdate();
            //update the case in the caches
            resultSet = preparedStatement.getGeneratedKeys();
            if (!resultSet.next()) {
                throw new EamDbException(String.format("Failed to INSERT case %s in central repo", eamCase.getCaseUUID()));
            }
            int caseID = resultSet.getInt(1); //last_insert_rowid()    
            CorrelationCase correlationCase = new CorrelationCase(caseID, eamCase.getCaseUUID(), eamCase.getOrg(),
                    eamCase.getDisplayName(), eamCase.getCreationDate(), eamCase.getCaseNumber(), eamCase.getExaminerName(),
                    eamCase.getExaminerEmail(), eamCase.getExaminerPhone(), eamCase.getNotes());
            caseCacheByUUID.put(eamCase.getCaseUUID(), correlationCase);
            caseCacheById.put(caseID, correlationCase);
        } catch (SQLException ex) {
            throw new EamDbException("Error inserting new case.", ex); // NON-NLS
        } finally {
            EamDbUtil.closeResultSet(resultSet);
            EamDbUtil.closeStatement(preparedStatement);
            EamDbUtil.closeConnection(conn);
        }

        // get a new version with the updated ID
        return getCaseByUUID(eamCase.getCaseUUID());
    }

    /**
     * Creates new Case in the database from the given case
     *
     * @param autopsyCase The case to add
     */
    @Override
    public CorrelationCase newCase(Case autopsyCase) throws EamDbException {
        if (autopsyCase == null) {
            throw new EamDbException("Case is null");
        }

        CorrelationCase curCeCase = new CorrelationCase(
                -1,
                autopsyCase.getName(), // unique case ID
                EamOrganization.getDefault(),
                autopsyCase.getDisplayName(),
                autopsyCase.getCreatedDate(),
                autopsyCase.getNumber(),
                autopsyCase.getExaminer(),
                autopsyCase.getExaminerEmail(),
                autopsyCase.getExaminerPhone(),
                autopsyCase.getCaseNotes());
        return newCase(curCeCase);
    }

    @Override
    public CorrelationCase getCase(Case autopsyCase) throws EamDbException {
        return getCaseByUUID(autopsyCase.getName());
    }

    /**
     * Updates an existing Case in the database
     *
     * @param eamCase The case to update
     */
    @Override
    public void updateCase(CorrelationCase eamCase) throws EamDbException {
        if (eamCase == null) {
            throw new EamDbException("Correlation case is null");
        }

        Connection conn = connect();

        PreparedStatement preparedStatement = null;
        String sql = "UPDATE cases "
                + "SET org_id=?, case_name=?, creation_date=?, case_number=?, examiner_name=?, examiner_email=?, examiner_phone=?, notes=? "
                + "WHERE case_uid=?";

        try {
            preparedStatement = conn.prepareStatement(sql);

            if (null == eamCase.getOrg()) {
                preparedStatement.setNull(1, Types.INTEGER);
            } else {
                preparedStatement.setInt(1, eamCase.getOrg().getOrgID());
            }
            preparedStatement.setString(2, eamCase.getDisplayName());
            preparedStatement.setString(3, eamCase.getCreationDate());

            if ("".equals(eamCase.getCaseNumber())) {
                preparedStatement.setNull(4, Types.INTEGER);
            } else {
                preparedStatement.setString(4, eamCase.getCaseNumber());
            }
            if ("".equals(eamCase.getExaminerName())) {
                preparedStatement.setNull(5, Types.INTEGER);
            } else {
                preparedStatement.setString(5, eamCase.getExaminerName());
            }
            if ("".equals(eamCase.getExaminerEmail())) {
                preparedStatement.setNull(6, Types.INTEGER);
            } else {
                preparedStatement.setString(6, eamCase.getExaminerEmail());
            }
            if ("".equals(eamCase.getExaminerPhone())) {
                preparedStatement.setNull(7, Types.INTEGER);
            } else {
                preparedStatement.setString(7, eamCase.getExaminerPhone());
            }
            if ("".equals(eamCase.getNotes())) {
                preparedStatement.setNull(8, Types.INTEGER);
            } else {
                preparedStatement.setString(8, eamCase.getNotes());
            }

            preparedStatement.setString(9, eamCase.getCaseUUID());

            preparedStatement.executeUpdate();
            //update the case in the cache
            caseCacheById.put(eamCase.getID(), eamCase);
            caseCacheByUUID.put(eamCase.getCaseUUID(), eamCase);
        } catch (SQLException ex) {
            throw new EamDbException("Error updating case.", ex); // NON-NLS
        } finally {
            EamDbUtil.closeStatement(preparedStatement);
            EamDbUtil.closeConnection(conn);
        }
    }

    /**
     * Retrieves Case details based on Case UUID from the central repo
     *
     * @param caseUUID unique identifier for a case
     *
     * @return The retrieved case
     */
    @Override
    public CorrelationCase getCaseByUUID(String caseUUID) throws EamDbException {
        try {
            return caseCacheByUUID.get(caseUUID, () -> getCaseByUUIDFromCr(caseUUID));
        } catch (CacheLoader.InvalidCacheLoadException ignored) {
            //lambda valueloader returned a null value and cache can not store null values this is normal if the case does not exist in the central repo yet
            return null;
        } catch (ExecutionException ex) {
            throw new EamDbException("Error getting autopsy case from Central repo", ex);
        }
    }

    /**
     * Retrieves Case details based on Case UUID
     *
     * @param caseUUID unique identifier for a case
     *
     * @return The retrieved case
     */
    private CorrelationCase getCaseByUUIDFromCr(String caseUUID) throws EamDbException {
        Connection conn = connect();

        CorrelationCase eamCaseResult = null;
        PreparedStatement preparedStatement = null;
        ResultSet resultSet = null;

        String sql = "SELECT cases.id as case_id, case_uid, case_name, creation_date, case_number, examiner_name, "
                + "examiner_email, examiner_phone, notes, organizations.id as org_id, org_name, poc_name, poc_email, poc_phone "
                + "FROM cases "
                + "LEFT JOIN organizations ON cases.org_id=organizations.id "
                + "WHERE case_uid=?";

        try {
            preparedStatement = conn.prepareStatement(sql);
            preparedStatement.setString(1, caseUUID);
            resultSet = preparedStatement.executeQuery();
            if (resultSet.next()) {
                eamCaseResult = getEamCaseFromResultSet(resultSet);
            }
            if (eamCaseResult != null) {
                //Update the version in the other cache
                caseCacheById.put(eamCaseResult.getID(), eamCaseResult);
            }
        } catch (SQLException ex) {
            throw new EamDbException("Error getting case details.", ex); // NON-NLS
        } finally {
            EamDbUtil.closeStatement(preparedStatement);
            EamDbUtil.closeResultSet(resultSet);
            EamDbUtil.closeConnection(conn);
        }

        return eamCaseResult;
    }

    /**
     * Retrieves Case details based on Case ID
     *
     * @param caseID unique identifier for a case
     *
     * @return The retrieved case
     */
    @Override
    public CorrelationCase getCaseById(int caseId) throws EamDbException {
        try {
            return caseCacheById.get(caseId, () -> getCaseByIdFromCr(caseId));
        } catch (CacheLoader.InvalidCacheLoadException ignored) {
            //lambda valueloader returned a null value and cache can not store null values this is normal if the case does not exist in the central repo yet
            return null;
        } catch (ExecutionException ex) {
            throw new EamDbException("Error getting autopsy case from Central repo", ex);
        }
    }

    /**
     * Retrieves Case details based on Case ID
     *
     * @param caseID unique identifier for a case
     *
     * @return The retrieved case
     */
    private CorrelationCase getCaseByIdFromCr(int caseId) throws EamDbException {
        Connection conn = connect();

        CorrelationCase eamCaseResult = null;
        PreparedStatement preparedStatement = null;
        ResultSet resultSet = null;

        String sql = "SELECT cases.id as case_id, case_uid, case_name, creation_date, case_number, examiner_name, "
                + "examiner_email, examiner_phone, notes, organizations.id as org_id, org_name, poc_name, poc_email, poc_phone "
                + "FROM cases "
                + "LEFT JOIN organizations ON cases.org_id=organizations.id "
                + "WHERE cases.id=?";
        try {
            preparedStatement = conn.prepareStatement(sql);
            preparedStatement.setInt(1, caseId);
            resultSet = preparedStatement.executeQuery();
            if (resultSet.next()) {
                eamCaseResult = getEamCaseFromResultSet(resultSet);
            }
            if (eamCaseResult != null) {
                //Update the version in the other cache
                caseCacheByUUID.put(eamCaseResult.getCaseUUID(), eamCaseResult);
            }
        } catch (SQLException ex) {
            throw new EamDbException("Error getting case details.", ex); // NON-NLS
        } finally {
            EamDbUtil.closeStatement(preparedStatement);
            EamDbUtil.closeResultSet(resultSet);
            EamDbUtil.closeConnection(conn);
        }

        return eamCaseResult;
    }

    /**
     * Retrieves cases that are in DB.
     *
     * @return List of cases
     */
    @Override
    public List<CorrelationCase> getCases() throws EamDbException {
        Connection conn = connect();

        List<CorrelationCase> cases = new ArrayList<>();
        CorrelationCase eamCaseResult;
        PreparedStatement preparedStatement = null;
        ResultSet resultSet = null;

        String sql = "SELECT cases.id as case_id, case_uid, case_name, creation_date, case_number, examiner_name, "
                + "examiner_email, examiner_phone, notes, organizations.id as org_id, org_name, poc_name, poc_email, poc_phone "
                + "FROM cases "
                + "LEFT JOIN organizations ON cases.org_id=organizations.id";

        try {
            preparedStatement = conn.prepareStatement(sql);
            resultSet = preparedStatement.executeQuery();
            while (resultSet.next()) {
                eamCaseResult = getEamCaseFromResultSet(resultSet);
                cases.add(eamCaseResult);
            }
        } catch (SQLException ex) {
            throw new EamDbException("Error getting all cases.", ex); // NON-NLS
        } finally {
            EamDbUtil.closeStatement(preparedStatement);
            EamDbUtil.closeResultSet(resultSet);
            EamDbUtil.closeConnection(conn);
        }

        return cases;
    }

    /**
     * Create a key to the DataSourceCacheByDeviceId
     *
     * @param caseId             - the id of the CorrelationCase in the Central
     *                           Repository
     * @param dataSourceDeviceId - the device Id of the data source
     *
     * @return a String to be used as a key for the dataSourceCacheByDeviceId
     */
    private static String getDataSourceByDeviceIdCacheKey(int caseId, String dataSourceDeviceId) {
        return "Case" + caseId + "DeviceId" + dataSourceDeviceId; //NON-NLS
    }

    /**
     * Create a key to the DataSourceCacheById
     *
     * @param caseId       - the id of the CorrelationCase in the Central
     *                     Repository
     * @param dataSourceId - the id of the datasource in the central repository
     *
     * @return a String to be used as a key for the dataSourceCacheById
     */
    private static String getDataSourceByIdCacheKey(int caseId, int dataSourceId) {
        return "Case" + caseId + "Id" + dataSourceId; //NON-NLS
    }

    /**
     * Creates new Data Source in the database
     *
     * @param eamDataSource the data source to add
     */
    @Override
    public void newDataSource(CorrelationDataSource eamDataSource) throws EamDbException {
        if (eamDataSource.getCaseID() == -1) {
            throw new EamDbException("Case ID is -1");
        } else if (eamDataSource.getID() != -1) {
            // This data source is already in the central repo
            return;
        }
        Connection conn = connect();

        PreparedStatement preparedStatement = null;

        String sql = "INSERT INTO data_sources(device_id, case_id, name, datasource_id) VALUES (?, ?, ?, ?) "
                + getConflictClause();
        ResultSet resultSet = null;
        try {
            preparedStatement = conn.prepareStatement(sql, Statement.RETURN_GENERATED_KEYS);

            preparedStatement.setString(1, eamDataSource.getDeviceID());
            preparedStatement.setInt(2, eamDataSource.getCaseID());
            preparedStatement.setString(3, eamDataSource.getName());
            preparedStatement.setLong(4, eamDataSource.getCaseDataSourceID());

            preparedStatement.executeUpdate();
            resultSet = preparedStatement.getGeneratedKeys();
            if (!resultSet.next()) {
                throw new EamDbException(String.format("Failed to INSERT data source %s in central repo", eamDataSource.getName()));
            }
            int dataSourceId = resultSet.getInt(1); //last_insert_rowid()
            CorrelationDataSource dataSource = new CorrelationDataSource(eamDataSource.getCaseID(), dataSourceId, eamDataSource.getDeviceID(), eamDataSource.getName(), eamDataSource.getCaseDataSourceID());
            dataSourceCacheByDeviceId.put(getDataSourceByDeviceIdCacheKey(dataSource.getCaseID(), dataSource.getDeviceID()), dataSource);
            dataSourceCacheById.put(getDataSourceByIdCacheKey(dataSource.getCaseID(), dataSource.getID()), dataSource);
        } catch (SQLException ex) {
            throw new EamDbException("Error inserting new data source.", ex); // NON-NLS
        } finally {
            EamDbUtil.closeResultSet(resultSet);
            EamDbUtil.closeStatement(preparedStatement);
            EamDbUtil.closeConnection(conn);
        }
    }

    /**
     * Retrieves Data Source details based on data source device ID
     *
     * @param correlationCase    the current CorrelationCase used for ensuring
     *                           uniqueness of DataSource
     * @param dataSourceDeviceId the data source device ID number
     *
     * @return The data source
     *
     * @throws EamDbException
     */
    @Override
    public CorrelationDataSource getDataSource(CorrelationCase correlationCase, String dataSourceDeviceId) throws EamDbException {

        if (correlationCase == null) {
            throw new EamDbException("Correlation case is null");
        }
        try {
            return dataSourceCacheByDeviceId.get(getDataSourceByDeviceIdCacheKey(correlationCase.getID(), dataSourceDeviceId), () -> getDataSourceFromCr(correlationCase, dataSourceDeviceId));
        } catch (CacheLoader.InvalidCacheLoadException ignored) {
            //lambda valueloader returned a null value and cache can not store null values this is normal if the dataSource does not exist in the central repo yet
            return null;
        } catch (ExecutionException ex) {
            throw new EamDbException("Error getting data source from central repository", ex);
        }
    }

    /**
     * Gets the Data Source details based on data source device ID from the
     * central repository.
     *
     * @param correlationCase    the current CorrelationCase used for ensuring
     *                           uniqueness of DataSource
     * @param dataSourceDeviceId the data source device ID number
     *
     * @return The data source
     *
     * @throws EamDbException
     */
    private CorrelationDataSource getDataSourceFromCr(CorrelationCase correlationCase, String dataSourceDeviceId) throws EamDbException {
        Connection conn = connect();

        CorrelationDataSource eamDataSourceResult = null;
        PreparedStatement preparedStatement = null;
        ResultSet resultSet = null;

        String sql = "SELECT * FROM data_sources WHERE device_id=? AND case_id=?"; // NON-NLS

        try {
            preparedStatement = conn.prepareStatement(sql);
            preparedStatement.setString(1, dataSourceDeviceId);
            preparedStatement.setInt(2, correlationCase.getID());
            resultSet = preparedStatement.executeQuery();
            if (resultSet.next()) {
                eamDataSourceResult = getEamDataSourceFromResultSet(resultSet);
            }
            if (eamDataSourceResult != null) {
                dataSourceCacheById.put(getDataSourceByIdCacheKey(correlationCase.getID(), eamDataSourceResult.getID()), eamDataSourceResult);
            }
        } catch (SQLException ex) {
            throw new EamDbException("Error getting data source.", ex); // NON-NLS
        } finally {
            EamDbUtil.closeStatement(preparedStatement);
            EamDbUtil.closeResultSet(resultSet);
            EamDbUtil.closeConnection(conn);
        }

        return eamDataSourceResult;
    }

    /**
     * Retrieves Data Source details based on data source ID
     *
     * @param correlationCase the current CorrelationCase used for ensuring
     *                        uniqueness of DataSource
     * @param dataSourceId    the data source ID number
     *
     * @return The data source
     */
    @Override
    public CorrelationDataSource getDataSourceById(CorrelationCase correlationCase, int dataSourceId) throws EamDbException {
        if (correlationCase == null) {
            throw new EamDbException("Correlation case is null");
        }
        try {
            return dataSourceCacheById.get(getDataSourceByIdCacheKey(correlationCase.getID(), dataSourceId), () -> getDataSourceByIdFromCr(correlationCase, dataSourceId));
        } catch (CacheLoader.InvalidCacheLoadException ignored) {
            //lambda valueloader returned a null value and cache can not store null values this is normal if the dataSource does not exist in the central repo yet
            return null;
        } catch (ExecutionException ex) {
            throw new EamDbException("Error getting data source from central repository", ex);
        }
    }

    /**
     * Retrieves Data Source details based on data source ID
     *
     * @param correlationCase the current CorrelationCase used for ensuring
     *                        uniqueness of DataSource
     * @param dataSourceId    the data source ID number
     *
     * @return The data source
     */
    private CorrelationDataSource getDataSourceByIdFromCr(CorrelationCase correlationCase, int dataSourceId) throws EamDbException {
        Connection conn = connect();

        CorrelationDataSource eamDataSourceResult = null;
        PreparedStatement preparedStatement = null;
        ResultSet resultSet = null;

        String sql = "SELECT * FROM data_sources WHERE id=? AND case_id=?"; // NON-NLS

        try {
            preparedStatement = conn.prepareStatement(sql);
            preparedStatement.setInt(1, dataSourceId);
            preparedStatement.setInt(2, correlationCase.getID());
            resultSet = preparedStatement.executeQuery();
            if (resultSet.next()) {
                eamDataSourceResult = getEamDataSourceFromResultSet(resultSet);
            }
            if (eamDataSourceResult != null) {
                dataSourceCacheByDeviceId.put(getDataSourceByDeviceIdCacheKey(correlationCase.getID(), eamDataSourceResult.getDeviceID()), eamDataSourceResult);
            }
        } catch (SQLException ex) {
            throw new EamDbException("Error getting data source.", ex); // NON-NLS
        } finally {
            EamDbUtil.closeStatement(preparedStatement);
            EamDbUtil.closeResultSet(resultSet);
            EamDbUtil.closeConnection(conn);
        }

        return eamDataSourceResult;
    }

    /**
     * Return a list of data sources in the DB
     *
     * @return list of data sources in the DB
     */
    @Override
    public List<CorrelationDataSource> getDataSources() throws EamDbException {
        Connection conn = connect();

        List<CorrelationDataSource> dataSources = new ArrayList<>();
        CorrelationDataSource eamDataSourceResult;
        PreparedStatement preparedStatement = null;
        ResultSet resultSet = null;

        String sql = "SELECT * FROM data_sources";

        try {
            preparedStatement = conn.prepareStatement(sql);
            resultSet = preparedStatement.executeQuery();
            while (resultSet.next()) {
                eamDataSourceResult = getEamDataSourceFromResultSet(resultSet);
                dataSources.add(eamDataSourceResult);
            }
        } catch (SQLException ex) {
            throw new EamDbException("Error getting all data sources.", ex); // NON-NLS
        } finally {
            EamDbUtil.closeStatement(preparedStatement);
            EamDbUtil.closeResultSet(resultSet);
            EamDbUtil.closeConnection(conn);
        }

        return dataSources;
    }

    /**
     * Inserts new Artifact(s) into the database. Should add associated Case and
     * Data Source first.
     *
     * @param eamArtifact The artifact to add
     */
    @Override
    public void addArtifactInstance(CorrelationAttributeInstance eamArtifact) throws EamDbException {
        checkAddArtifactInstanceNulls(eamArtifact);

        Connection conn = connect();

        PreparedStatement preparedStatement = null;

        // @@@ We should cache the case and data source IDs in memory
        String tableName = EamDbUtil.correlationTypeToInstanceTableName(eamArtifact.getCorrelationType());
        String sql
                = "INSERT INTO "
                + tableName
                + "(case_id, data_source_id, value, file_path, known_status, comment, object_id) "
                + "VALUES ((SELECT id FROM cases WHERE case_uid=? LIMIT 1), "
                + "(SELECT id FROM data_sources WHERE device_id=? AND case_id=? LIMIT 1), ?, ?, ?, ?, ?) "
                + getConflictClause();

        try {
            preparedStatement = conn.prepareStatement(sql);

            if (!eamArtifact.getCorrelationValue().isEmpty()) {

                preparedStatement.setString(1, eamArtifact.getCorrelationCase().getCaseUUID());
                preparedStatement.setString(2, eamArtifact.getCorrelationDataSource().getDeviceID());
                preparedStatement.setInt(3, eamArtifact.getCorrelationDataSource().getCaseID());
                preparedStatement.setString(4, eamArtifact.getCorrelationValue());
                preparedStatement.setString(5, eamArtifact.getFilePath().toLowerCase());
                preparedStatement.setByte(6, eamArtifact.getKnownStatus().getFileKnownValue());

                if ("".equals(eamArtifact.getComment())) {
                    preparedStatement.setNull(7, Types.INTEGER);
                } else {
                    preparedStatement.setString(7, eamArtifact.getComment());
                }
                preparedStatement.setLong(8, eamArtifact.getFileObjectId());

                preparedStatement.executeUpdate();
            }

        } catch (SQLException ex) {
            throw new EamDbException("Error inserting new artifact into artifacts table.", ex); // NON-NLS
        } finally {
            EamDbUtil.closeStatement(preparedStatement);
            EamDbUtil.closeConnection(conn);
        }
    }

    private void checkAddArtifactInstanceNulls(CorrelationAttributeInstance eamArtifact) throws EamDbException {
        if (eamArtifact == null) {
            throw new EamDbException("CorrelationAttribute is null");
        }
        if (eamArtifact.getCorrelationType() == null) {
            throw new EamDbException("Correlation type is null");
        }
        if (eamArtifact.getCorrelationValue() == null) {
            throw new EamDbException("Correlation value is null");
        }
        if (eamArtifact.getCorrelationValue().length() >= MAX_VALUE_LENGTH) {
            throw new EamDbException("Artifact value too long for central repository."
                    + "\nCorrelationArtifact ID: " + eamArtifact.getID()
                    + "\nCorrelationArtifact Type: " + eamArtifact.getCorrelationType().getDisplayName()
                    + "\nCorrelationArtifact Value: " + eamArtifact.getCorrelationValue());

        }
        if (eamArtifact.getCorrelationCase() == null) {
            throw new EamDbException("CorrelationAttributeInstance case is null");
        }
        if (eamArtifact.getCorrelationDataSource() == null) {
            throw new EamDbException("CorrelationAttributeInstance data source is null");
        }
        if (eamArtifact.getKnownStatus() == null) {
            throw new EamDbException("CorrelationAttributeInstance known status is null");
        }
    }

    /**
     * Retrieves eamArtifact instances from the database that are associated
     * with the eamArtifactType and eamArtifactValue of the given eamArtifact.
     *
     * @param aType The type of the artifact
     * @param value The correlation value
     *
     * @return List of artifact instances for a given type/value
     *
     * @throws EamDbException
     */
    @Override
    public List<CorrelationAttributeInstance> getArtifactInstancesByTypeValue(CorrelationAttributeInstance.Type aType, String value) throws EamDbException, CorrelationAttributeNormalizationException {

        String normalizedValue = CorrelationAttributeNormalizer.normalize(aType, value);

        Connection conn = connect();

        List<CorrelationAttributeInstance> artifactInstances = new ArrayList<>();

        CorrelationAttributeInstance artifactInstance;
        PreparedStatement preparedStatement = null;
        ResultSet resultSet = null;

        String tableName = EamDbUtil.correlationTypeToInstanceTableName(aType);
        String sql
                = "SELECT "
                + tableName
                + ".id,"
                + tableName
                + ".value,"
                + tableName
                + ".object_id,"
                + " cases.case_name, cases.case_uid, data_sources.id AS data_source_id, data_sources.name, device_id, file_path, known_status, comment, data_sources.case_id, data_sources.datasource_id FROM "
                + tableName
                + " LEFT JOIN cases ON "
                + tableName
                + ".case_id=cases.id"
                + " LEFT JOIN data_sources ON "
                + tableName
                + ".data_source_id=data_sources.id"
                + " WHERE value=?";

        try {
            preparedStatement = conn.prepareStatement(sql);
            preparedStatement.setString(1, normalizedValue);
            resultSet = preparedStatement.executeQuery();
            while (resultSet.next()) {
                artifactInstance = getEamArtifactInstanceFromResultSet(resultSet, aType);
                artifactInstances.add(artifactInstance);
            }
        } catch (SQLException ex) {
            throw new EamDbException("Error getting artifact instances by artifactType and artifactValue.", ex); // NON-NLS
        } finally {
            EamDbUtil.closeStatement(preparedStatement);
            EamDbUtil.closeResultSet(resultSet);
            EamDbUtil.closeConnection(conn);
        }

        return artifactInstances;
    }

    /**
     * Retrieves eamArtifact instances from the database that are associated
     * with the aType and filePath
     *
     * @param aType    EamArtifact.Type to search for
     * @param filePath File path to search for
     *
     * @return List of 0 or more EamArtifactInstances
     *
     * @throws EamDbException
     */
    @Override
    public List<CorrelationAttributeInstance> getArtifactInstancesByPath(CorrelationAttributeInstance.Type aType, String filePath) throws EamDbException {
        if (aType == null) {
            throw new EamDbException("Correlation type is null");
        }
        if (filePath == null) {
            throw new EamDbException("Correlation value is null");
        }
        Connection conn = connect();

        List<CorrelationAttributeInstance> artifactInstances = new ArrayList<>();

        CorrelationAttributeInstance artifactInstance;
        PreparedStatement preparedStatement = null;
        ResultSet resultSet = null;

        String tableName = EamDbUtil.correlationTypeToInstanceTableName(aType);
        String sql
                = "SELECT "
                + tableName
                + ".id, "
                + tableName
                + ".value,"
                + tableName
                + ".object_id,"
                + " cases.case_name, cases.case_uid, data_sources.id AS data_source_id, data_sources.name, device_id, file_path, known_status, comment, data_sources.case_id, data_sources.datasource_id FROM "
                + tableName
                + " LEFT JOIN cases ON "
                + tableName
                + ".case_id=cases.id"
                + " LEFT JOIN data_sources ON "
                + tableName
                + ".data_source_id=data_sources.id"
                + " WHERE file_path=?";

        try {
            preparedStatement = conn.prepareStatement(sql);
            preparedStatement.setString(1, filePath.toLowerCase());
            resultSet = preparedStatement.executeQuery();
            while (resultSet.next()) {
                try {
                    artifactInstance = getEamArtifactInstanceFromResultSet(resultSet, aType);
                    artifactInstances.add(artifactInstance);
                } catch (CorrelationAttributeNormalizationException ex) {
                    logger.log(Level.INFO, "Unable to get artifact instance from resultset.", ex);
                }
            }
        } catch (SQLException ex) {
            throw new EamDbException("Error getting artifact instances by artifactType and artifactValue.", ex); // NON-NLS
        } finally {
            EamDbUtil.closeStatement(preparedStatement);
            EamDbUtil.closeResultSet(resultSet);
            EamDbUtil.closeConnection(conn);
        }

        return artifactInstances;
    }

    /**
     * Retrieves number of artifact instances in the database that are
     * associated with the ArtifactType and artifactValue of the given artifact.
     *
     * @param aType The type of the artifact
     * @param value The correlation value
     *
     * @return Number of artifact instances having ArtifactType and
     *         ArtifactValue.
     */
    @Override
    public Long getCountArtifactInstancesByTypeValue(CorrelationAttributeInstance.Type aType, String value) throws EamDbException, CorrelationAttributeNormalizationException {
        String normalizedValue = CorrelationAttributeNormalizer.normalize(aType, value);

        Connection conn = connect();

        Long instanceCount = 0L;
        PreparedStatement preparedStatement = null;
        ResultSet resultSet = null;

        String tableName = EamDbUtil.correlationTypeToInstanceTableName(aType);
        String sql
                = "SELECT count(*) FROM "
                + tableName
                + " WHERE value=?";

        try {
            preparedStatement = conn.prepareStatement(sql);
            preparedStatement.setString(1, normalizedValue);
            resultSet = preparedStatement.executeQuery();
            resultSet.next();
            instanceCount = resultSet.getLong(1);
        } catch (SQLException ex) {
            throw new EamDbException("Error getting count of artifact instances by artifactType and artifactValue.", ex); // NON-NLS
        } finally {
            EamDbUtil.closeStatement(preparedStatement);
            EamDbUtil.closeResultSet(resultSet);
            EamDbUtil.closeConnection(conn);
        }

        return instanceCount;
    }

    @Override
    public int getFrequencyPercentage(CorrelationAttributeInstance corAttr) throws EamDbException, CorrelationAttributeNormalizationException {
        if (corAttr == null) {
            throw new EamDbException("CorrelationAttribute is null");
        }
        Double uniqueTypeValueTuples = getCountUniqueCaseDataSourceTuplesHavingTypeValue(corAttr.getCorrelationType(), corAttr.getCorrelationValue()).doubleValue();
        Double uniqueCaseDataSourceTuples = getCountUniqueDataSources().doubleValue();
        Double commonalityPercentage = uniqueTypeValueTuples / uniqueCaseDataSourceTuples * 100;
        return commonalityPercentage.intValue();
    }

    /**
     * Retrieves number of unique caseDisplayName / dataSource tuples in the
     * database that are associated with the artifactType and artifactValue of
     * the given artifact.
     *
     * @param aType The type of the artifact
     * @param value The correlation value
     *
     * @return Number of unique tuples
     */
    @Override
    public Long getCountUniqueCaseDataSourceTuplesHavingTypeValue(CorrelationAttributeInstance.Type aType, String value) throws EamDbException, CorrelationAttributeNormalizationException {
        String normalizedValue = CorrelationAttributeNormalizer.normalize(aType, value);

        Connection conn = connect();

        Long instanceCount = 0L;
        PreparedStatement preparedStatement = null;
        ResultSet resultSet = null;

        String tableName = EamDbUtil.correlationTypeToInstanceTableName(aType);
        String sql
                = "SELECT count(*) FROM (SELECT DISTINCT case_id, data_source_id FROM "
                + tableName
                + " WHERE value=?) AS "
                + tableName
                + "_distinct_case_data_source_tuple";

        try {
            preparedStatement = conn.prepareStatement(sql);
            preparedStatement.setString(1, normalizedValue);
            resultSet = preparedStatement.executeQuery();
            resultSet.next();
            instanceCount = resultSet.getLong(1);
        } catch (SQLException ex) {
            throw new EamDbException("Error counting unique caseDisplayName/dataSource tuples having artifactType and artifactValue.", ex); // NON-NLS
        } finally {
            EamDbUtil.closeStatement(preparedStatement);
            EamDbUtil.closeResultSet(resultSet);
            EamDbUtil.closeConnection(conn);
        }

        return instanceCount;
    }

    @Override
    public Long getCountUniqueDataSources() throws EamDbException {
        Connection conn = connect();

        Long instanceCount = 0L;
        PreparedStatement preparedStatement = null;
        ResultSet resultSet = null;

        String stmt = "SELECT count(*) FROM data_sources";

        try {
            preparedStatement = conn.prepareStatement(stmt);
            resultSet = preparedStatement.executeQuery();
            resultSet.next();
            instanceCount = resultSet.getLong(1);
        } catch (SQLException ex) {
            throw new EamDbException("Error counting data sources.", ex); // NON-NLS
        } finally {
            EamDbUtil.closeStatement(preparedStatement);
            EamDbUtil.closeResultSet(resultSet);
            EamDbUtil.closeConnection(conn);
        }

        return instanceCount;
    }

    /**
     * Retrieves number of eamArtifact instances in the database that are
     * associated with the caseDisplayName and dataSource of the given
     * eamArtifact instance.
     *
     * @param caseUUID     Case ID to search for
     * @param dataSourceID Data source ID to search for
     *
     * @return Number of artifact instances having caseDisplayName and
     *         dataSource
     */
    @Override
    public Long getCountArtifactInstancesByCaseDataSource(String caseUUID, String dataSourceID) throws EamDbException {
        Connection conn = connect();

        Long instanceCount = 0L;
        List<CorrelationAttributeInstance.Type> artifactTypes = getDefinedCorrelationTypes();
        PreparedStatement preparedStatement = null;
        ResultSet resultSet = null;

        // Figure out sql variables or subqueries
        String sql = "SELECT 0 ";

        for (CorrelationAttributeInstance.Type type : artifactTypes) {
            String table_name = EamDbUtil.correlationTypeToInstanceTableName(type);

            sql
                    += "+ (SELECT count(*) FROM "
                    + table_name
                    + " WHERE data_source_id=(SELECT data_sources.id FROM cases INNER JOIN data_sources ON cases.id = data_sources.case_id WHERE case_uid=? and device_id=?))";
        }

        try {
            preparedStatement = conn.prepareStatement(sql);

            for (int i = 0; i < artifactTypes.size(); ++i) {
                preparedStatement.setString(2 * i + 1, caseUUID);
                preparedStatement.setString(2 * i + 2, dataSourceID);
            }

            resultSet = preparedStatement.executeQuery();
            resultSet.next();
            instanceCount = resultSet.getLong(1);
        } catch (SQLException ex) {
            throw new EamDbException("Error counting artifact instances by caseName/dataSource.", ex); // NON-NLS
        } finally {
            EamDbUtil.closeStatement(preparedStatement);
            EamDbUtil.closeResultSet(resultSet);
            EamDbUtil.closeConnection(conn);
        }

        return instanceCount;
    }

    /**
     * Adds an eamArtifact to an internal list to be later added to DB. Artifact
     * can have 1 or more Artifact Instances. Insert will be triggered by a
     * threshold or a call to commitAttributeInstancesBulk().
     *
     * @param eamArtifact The artifact to add
     */
    @Override
    public void addAttributeInstanceBulk(CorrelationAttributeInstance eamArtifact) throws EamDbException {

        if (eamArtifact.getCorrelationType() == null) {
            throw new EamDbException("Correlation type is null");
        }

        synchronized (bulkArtifacts) {
            bulkArtifacts.get(eamArtifact.getCorrelationType().getDbTableName()).add(eamArtifact);
            bulkArtifactsCount++;

            if (bulkArtifactsCount >= bulkArtifactsThreshold) {
                commitAttributeInstancesBulk();
            }
        }
    }

    /**
     * Get the conflict clause for bulk update statements
     *
     * @return The conflict clause for bulk update statements
     */
    protected abstract String getConflictClause();

    /**
     * Executes a bulk insert of the eamArtifacts added from the
     * addAttributeInstanceBulk() method
     */
    @Override
    public void commitAttributeInstancesBulk() throws EamDbException {
        List<CorrelationAttributeInstance.Type> artifactTypes = getDefinedCorrelationTypes();

        Connection conn = connect();
        PreparedStatement bulkPs = null;

        try {
            synchronized (bulkArtifacts) {
                if (bulkArtifactsCount == 0) {
                    return;
                }

                for (CorrelationAttributeInstance.Type type : artifactTypes) {

                    String tableName = EamDbUtil.correlationTypeToInstanceTableName(type);
                    String sql
                            = "INSERT INTO "
                            + tableName
                            + " (case_id, data_source_id, value, file_path, known_status, comment, object_id) "
                            + "VALUES ((SELECT id FROM cases WHERE case_uid=? LIMIT 1), "
                            + "(SELECT id FROM data_sources WHERE datasource_id=? AND case_id=? LIMIT 1), ?, ?, ?, ?, ?) "
                            + getConflictClause();

                    bulkPs = conn.prepareStatement(sql);

                    Collection<CorrelationAttributeInstance> eamArtifacts = bulkArtifacts.get(type.getDbTableName());
                    for (CorrelationAttributeInstance eamArtifact : eamArtifacts) {

                        if (!eamArtifact.getCorrelationValue().isEmpty()) {

                            if (eamArtifact.getCorrelationCase() == null) {
                                throw new EamDbException("CorrelationAttributeInstance case is null for: "
                                        + "\n\tCorrelationArtifact ID: " + eamArtifact.getID()
                                        + "\n\tCorrelationArtifact Type: " + eamArtifact.getCorrelationType().getDisplayName()
                                        + "\n\tCorrelationArtifact Value: " + eamArtifact.getCorrelationValue());
                            }
                            if (eamArtifact.getCorrelationDataSource() == null) {
                                throw new EamDbException("CorrelationAttributeInstance data source is null for: "
                                        + "\n\tCorrelationArtifact ID: " + eamArtifact.getID()
                                        + "\n\tCorrelationArtifact Type: " + eamArtifact.getCorrelationType().getDisplayName()
                                        + "\n\tCorrelationArtifact Value: " + eamArtifact.getCorrelationValue());
                            }
                            if (eamArtifact.getKnownStatus() == null) {
                                throw new EamDbException("CorrelationAttributeInstance known status is null for: "
                                        + "\n\tCorrelationArtifact ID: " + eamArtifact.getID()
                                        + "\n\tCorrelationArtifact Type: " + eamArtifact.getCorrelationType().getDisplayName()
                                        + "\n\tCorrelationArtifact Value: " + eamArtifact.getCorrelationValue()
                                        + "\n\tEam Instance: "
                                        + "\n\t\tCaseId: " + eamArtifact.getCorrelationDataSource().getCaseID()
                                        + "\n\t\tDeviceID: " + eamArtifact.getCorrelationDataSource().getDeviceID());
                            }

                            if (eamArtifact.getCorrelationValue().length() < MAX_VALUE_LENGTH) {
                                bulkPs.setString(1, eamArtifact.getCorrelationCase().getCaseUUID());
                                bulkPs.setLong(2, eamArtifact.getCorrelationDataSource().getCaseDataSourceID());
                                bulkPs.setInt(3, eamArtifact.getCorrelationDataSource().getCaseID());
                                bulkPs.setString(4, eamArtifact.getCorrelationValue());
                                bulkPs.setString(5, eamArtifact.getFilePath());
                                bulkPs.setByte(6, eamArtifact.getKnownStatus().getFileKnownValue());
                                if ("".equals(eamArtifact.getComment())) {
                                    bulkPs.setNull(7, Types.INTEGER);
                                } else {
                                    bulkPs.setString(7, eamArtifact.getComment());
                                }
                                bulkPs.setLong(8, eamArtifact.getFileObjectId());
                                bulkPs.addBatch();
                            } else {
                                logger.log(Level.WARNING, ("Artifact value too long for central repository."
                                        + "\n\tCorrelationArtifact ID: " + eamArtifact.getID()
                                        + "\n\tCorrelationArtifact Type: " + eamArtifact.getCorrelationType().getDisplayName()
                                        + "\n\tCorrelationArtifact Value: " + eamArtifact.getCorrelationValue())
                                        + "\n\tEam Instance: "
                                        + "\n\t\tCaseId: " + eamArtifact.getCorrelationDataSource().getCaseID()
                                        + "\n\t\tDeviceID: " + eamArtifact.getCorrelationDataSource().getDeviceID()
                                        + "\n\t\tFilePath: " + eamArtifact.getFilePath());
                            }
                        }

                    }

                    bulkPs.executeBatch();
                    bulkArtifacts.get(type.getDbTableName()).clear();
                }

                TimingMetric timingMetric = HealthMonitor.getTimingMetric("Correlation Engine: Bulk insert");
                HealthMonitor.submitTimingMetric(timingMetric);

                // Reset state
                bulkArtifactsCount = 0;
            }
        } catch (SQLException ex) {
            throw new EamDbException("Error inserting bulk artifacts.", ex); // NON-NLS
        } finally {
            EamDbUtil.closeStatement(bulkPs);
            EamDbUtil.closeConnection(conn);
        }
    }

    /**
     * Executes a bulk insert of the cases
     */
    @Override
    public void bulkInsertCases(List<CorrelationCase> cases) throws EamDbException {
        if (cases == null) {
            throw new EamDbException("cases argument is null");
        }

        if (cases.isEmpty()) {
            return;
        }

        Connection conn = connect();

        int counter = 0;
        PreparedStatement bulkPs = null;
        try {
            String sql = "INSERT INTO cases(case_uid, org_id, case_name, creation_date, case_number, "
                    + "examiner_name, examiner_email, examiner_phone, notes) "
                    + "VALUES (?, ?, ?, ?, ?, ?, ?, ?, ?) "
                    + getConflictClause();
            bulkPs = conn.prepareStatement(sql);

            for (CorrelationCase eamCase : cases) {
                bulkPs.setString(1, eamCase.getCaseUUID());
                if (null == eamCase.getOrg()) {
                    bulkPs.setNull(2, Types.INTEGER);
                } else {
                    bulkPs.setInt(2, eamCase.getOrg().getOrgID());
                }
                bulkPs.setString(3, eamCase.getDisplayName());
                bulkPs.setString(4, eamCase.getCreationDate());

                if ("".equals(eamCase.getCaseNumber())) {
                    bulkPs.setNull(5, Types.INTEGER);
                } else {
                    bulkPs.setString(5, eamCase.getCaseNumber());
                }
                if ("".equals(eamCase.getExaminerName())) {
                    bulkPs.setNull(6, Types.INTEGER);
                } else {
                    bulkPs.setString(6, eamCase.getExaminerName());
                }
                if ("".equals(eamCase.getExaminerEmail())) {
                    bulkPs.setNull(7, Types.INTEGER);
                } else {
                    bulkPs.setString(7, eamCase.getExaminerEmail());
                }
                if ("".equals(eamCase.getExaminerPhone())) {
                    bulkPs.setNull(8, Types.INTEGER);
                } else {
                    bulkPs.setString(8, eamCase.getExaminerPhone());
                }
                if ("".equals(eamCase.getNotes())) {
                    bulkPs.setNull(9, Types.INTEGER);
                } else {
                    bulkPs.setString(9, eamCase.getNotes());
                }

                bulkPs.addBatch();

                counter++;

                // limit a batch's max size to bulkArtifactsThreshold
                if (counter >= bulkArtifactsThreshold) {
                    bulkPs.executeBatch();
                    counter = 0;
                }
            }
            // send the remaining batch records
            bulkPs.executeBatch();
        } catch (SQLException ex) {
            throw new EamDbException("Error inserting bulk cases.", ex); // NON-NLS
        } finally {
            EamDbUtil.closeStatement(bulkPs);
            EamDbUtil.closeConnection(conn);
        }
    }

    /**
     * Update a correlation attribute instance in the database with that in the
     * associated CorrelationAttribute object.
     *
     * @param eamArtifact The correlation attribute whose database instance will
     *                    be updated.
     *
     * @throws EamDbException
     */
    @Override
    public void updateAttributeInstanceComment(CorrelationAttributeInstance eamArtifact) throws EamDbException {

        if (eamArtifact == null) {
            throw new EamDbException("CorrelationAttributeInstance is null");
        }
        if (eamArtifact.getCorrelationCase() == null) {
            throw new EamDbException("Correlation case is null");
        }
        if (eamArtifact.getCorrelationDataSource() == null) {
            throw new EamDbException("Correlation data source is null");
        }

        Connection conn = connect();
        PreparedStatement preparedQuery = null;
        String tableName = EamDbUtil.correlationTypeToInstanceTableName(eamArtifact.getCorrelationType());

        String sqlUpdate
                = "UPDATE "
                + tableName
                + " SET comment=? "
                + "WHERE case_id=(SELECT id FROM cases WHERE case_uid=?) "
                + "AND data_source_id=(SELECT id FROM data_sources WHERE device_id=?) "
                + "AND value=? "
                + "AND file_path=?";

        try {
            preparedQuery = conn.prepareStatement(sqlUpdate);
            preparedQuery.setString(1, eamArtifact.getComment());
            preparedQuery.setString(2, eamArtifact.getCorrelationCase().getCaseUUID());
            preparedQuery.setString(3, eamArtifact.getCorrelationDataSource().getDeviceID());
            preparedQuery.setString(4, eamArtifact.getCorrelationValue());
            preparedQuery.setString(5, eamArtifact.getFilePath().toLowerCase());
            preparedQuery.executeUpdate();
        } catch (SQLException ex) {
            throw new EamDbException("Error getting/setting artifact instance comment=" + eamArtifact.getComment(), ex); // NON-NLS
        } finally {
            EamDbUtil.closeStatement(preparedQuery);
            EamDbUtil.closeConnection(conn);
        }
    }

    /**
     * Find a correlation attribute in the Central Repository database given the
     * instance type, case, data source, object id.
     *
     * @param type                  The type of instance.
     * @param correlationCase       The case tied to the instance.
     * @param correlationDataSource The data source tied to the instance.
     * @param objectID              The object id of the file tied to the
     *                              instance.
     *
     * @return The correlation attribute if it exists; otherwise null.
     *
     * @throws EamDbException
     */
    @Override
    public CorrelationAttributeInstance getCorrelationAttributeInstance(CorrelationAttributeInstance.Type type, CorrelationCase correlationCase,
            CorrelationDataSource correlationDataSource, long objectID) throws EamDbException, CorrelationAttributeNormalizationException {

        if (correlationCase == null) {
            throw new EamDbException("Correlation case is null");
        }

        Connection conn = connect();

        PreparedStatement preparedStatement = null;
        ResultSet resultSet = null;
        CorrelationAttributeInstance correlationAttributeInstance = null;

        try {

            String tableName = EamDbUtil.correlationTypeToInstanceTableName(type);
            String sql
                    = "SELECT id, value, file_path, known_status, comment FROM "
                    + tableName
                    + " WHERE case_id=?"
                    + " AND object_id=?";

            preparedStatement = conn.prepareStatement(sql);
            preparedStatement.setInt(1, correlationCase.getID());
            preparedStatement.setInt(2, (int) objectID);
            resultSet = preparedStatement.executeQuery();
            if (resultSet.next()) {
                int instanceId = resultSet.getInt(1);
                String value = resultSet.getString(2);
                String filePath = resultSet.getString(3);
                int knownStatus = resultSet.getInt(4);
                String comment = resultSet.getString(5);

                correlationAttributeInstance = new CorrelationAttributeInstance(type, value,
                        instanceId, correlationCase, correlationDataSource, filePath, comment, TskData.FileKnown.valueOf((byte) knownStatus), objectID);
            }
        } catch (SQLException ex) {
            throw new EamDbException("Error getting notable artifact instances.", ex); // NON-NLS
        } finally {
            EamDbUtil.closeStatement(preparedStatement);
            EamDbUtil.closeResultSet(resultSet);
            EamDbUtil.closeConnection(conn);
        }

        return correlationAttributeInstance;
    }

    /**
     * Find a correlation attribute in the Central Repository database given the
     * instance type, case, data source, value, and file path.
     *
     * @param type                  The type of instance.
     * @param correlationCase       The case tied to the instance.
     * @param correlationDataSource The data source tied to the instance.
     * @param value                 The value tied to the instance.
     * @param filePath              The file path tied to the instance.
     *
     * @return The correlation attribute if it exists; otherwise null.
     *
     * @throws EamDbException
     */
    @Override
    public CorrelationAttributeInstance getCorrelationAttributeInstance(CorrelationAttributeInstance.Type type, CorrelationCase correlationCase,
            CorrelationDataSource correlationDataSource, String value, String filePath) throws EamDbException, CorrelationAttributeNormalizationException {

        if (correlationCase == null) {
            throw new EamDbException("Correlation case is null");
        }
        if (correlationDataSource == null) {
            throw new EamDbException("Correlation data source is null");
        }
        if (filePath == null) {
            throw new EamDbException("Correlation file path is null");
        }

        Connection conn = connect();

        PreparedStatement preparedStatement = null;
        ResultSet resultSet = null;
        CorrelationAttributeInstance correlationAttributeInstance = null;

        try {
            String normalizedValue = CorrelationAttributeNormalizer.normalize(type, value);

            String tableName = EamDbUtil.correlationTypeToInstanceTableName(type);
            String sql
                    = "SELECT id, known_status, comment FROM "
                    + tableName
                    + " WHERE case_id=?"
                    + " AND data_source_id=?"
                    + " AND value=?"
                    + " AND file_path=?";

            preparedStatement = conn.prepareStatement(sql);
            preparedStatement.setInt(1, correlationCase.getID());
            preparedStatement.setInt(2, correlationDataSource.getID());
            preparedStatement.setString(3, normalizedValue);
            preparedStatement.setString(4, filePath.toLowerCase());
            resultSet = preparedStatement.executeQuery();
            if (resultSet.next()) {
                int instanceId = resultSet.getInt(1);
                int knownStatus = resultSet.getInt(2);
                String comment = resultSet.getString(3);
                //null objectId used because we only fall back to using this method when objectID was not available
                correlationAttributeInstance = new CorrelationAttributeInstance(type, value,
                        instanceId, correlationCase, correlationDataSource, filePath, comment, TskData.FileKnown.valueOf((byte) knownStatus), null);
            }
        } catch (SQLException ex) {
            throw new EamDbException("Error getting notable artifact instances.", ex); // NON-NLS
        } finally {
            EamDbUtil.closeStatement(preparedStatement);
            EamDbUtil.closeResultSet(resultSet);
            EamDbUtil.closeConnection(conn);
        }

        return correlationAttributeInstance;
    }

    /**
     * Sets an eamArtifact instance to the given knownStatus. knownStatus should
     * be BAD if the file has been tagged with a notable tag and UNKNOWN
     * otherwise. If eamArtifact exists, it is updated. If eamArtifact does not
     * exist it is added with the given status.
     *
     * @param eamArtifact Artifact containing exactly one (1) ArtifactInstance.
     * @param knownStatus The status to change the artifact to. Should never be
     *                    KNOWN
     */
    @Override
    public void setAttributeInstanceKnownStatus(CorrelationAttributeInstance eamArtifact, TskData.FileKnown knownStatus) throws EamDbException {
        if (eamArtifact == null) {
            throw new EamDbException("CorrelationAttribute is null");
        }
        if (knownStatus == null) {
            throw new EamDbException("Known status is null");
        }

        if (eamArtifact.getCorrelationCase() == null) {
            throw new EamDbException("Correlation case is null");
        }
        if (eamArtifact.getCorrelationDataSource() == null) {
            throw new EamDbException("Correlation data source is null");
        }

        Connection conn = connect();

        PreparedStatement preparedUpdate = null;
        PreparedStatement preparedQuery = null;
        ResultSet resultSet = null;

        String tableName = EamDbUtil.correlationTypeToInstanceTableName(eamArtifact.getCorrelationType());

        String sqlQuery
                = "SELECT id FROM "
                + tableName
                + " WHERE case_id=(SELECT id FROM cases WHERE case_uid=?) "
                + "AND data_source_id=(SELECT id FROM data_sources WHERE device_id=?) "
                + "AND value=? "
                + "AND file_path=?";

        String sqlUpdate
                = "UPDATE "
                + tableName
                + " SET known_status=?, comment=? "
                + "WHERE id=?";

        try {
            preparedQuery = conn.prepareStatement(sqlQuery);
            preparedQuery.setString(1, eamArtifact.getCorrelationCase().getCaseUUID());
            preparedQuery.setString(2, eamArtifact.getCorrelationDataSource().getDeviceID());
            preparedQuery.setString(3, eamArtifact.getCorrelationValue());
            preparedQuery.setString(4, eamArtifact.getFilePath());
            resultSet = preparedQuery.executeQuery();
            if (resultSet.next()) {
                int instance_id = resultSet.getInt("id");
                preparedUpdate = conn.prepareStatement(sqlUpdate);

                preparedUpdate.setByte(1, knownStatus.getFileKnownValue());
                // NOTE: if the user tags the same instance as BAD multiple times,
                // the comment from the most recent tagging is the one that will
                // prevail in the DB.
                if ("".equals(eamArtifact.getComment())) {
                    preparedUpdate.setNull(2, Types.INTEGER);
                } else {
                    preparedUpdate.setString(2, eamArtifact.getComment());
                }
                preparedUpdate.setInt(3, instance_id);

                preparedUpdate.executeUpdate();
            } else {
                // In this case, the user is tagging something that isn't in the database,
                // which means the case and/or datasource may also not be in the database.
                // We could improve effiency by keeping a list of all datasources and cases
                // in the database, but we don't expect the user to be tagging large numbers
                // of items (that didn't have the CE ingest module run on them) at once.
                CorrelationCase correlationCaseWithId = getCaseByUUID(eamArtifact.getCorrelationCase().getCaseUUID());
                if (null == correlationCaseWithId) {
                    correlationCaseWithId = newCase(eamArtifact.getCorrelationCase());
                }

                if (null == getDataSource(correlationCaseWithId, eamArtifact.getCorrelationDataSource().getDeviceID())) {
                    newDataSource(eamArtifact.getCorrelationDataSource());
                }
                eamArtifact.setKnownStatus(knownStatus);
                addArtifactInstance(eamArtifact);
            }

        } catch (SQLException ex) {
            throw new EamDbException("Error getting/setting artifact instance knownStatus=" + knownStatus.getName(), ex); // NON-NLS
        } finally {
            EamDbUtil.closeStatement(preparedUpdate);
            EamDbUtil.closeStatement(preparedQuery);
            EamDbUtil.closeResultSet(resultSet);
            EamDbUtil.closeConnection(conn);
        }
    }

    /**
     * Gets list of matching eamArtifact instances that have knownStatus =
     * "Bad".
     *
     * @param aType EamArtifact.Type to search for
     * @param value Value to search for
     *
     * @return List with 0 or more matching eamArtifact instances.
     */
    @Override
    public List<CorrelationAttributeInstance> getArtifactInstancesKnownBad(CorrelationAttributeInstance.Type aType, String value) throws EamDbException, CorrelationAttributeNormalizationException {
        String normalizedValue = CorrelationAttributeNormalizer.normalize(aType, value);

        Connection conn = connect();

        List<CorrelationAttributeInstance> artifactInstances = new ArrayList<>();

        CorrelationAttributeInstance artifactInstance;
        PreparedStatement preparedStatement = null;
        ResultSet resultSet = null;

        String tableName = EamDbUtil.correlationTypeToInstanceTableName(aType);
        String sql
                = "SELECT "
                + tableName
                + ".id, "
                + tableName
                + ".value, "
                + tableName
                + ".object_id,"
                + "cases.case_name, cases.case_uid, data_sources.id AS data_source_id, data_sources.name, device_id, file_path, known_status, comment, data_sources.case_id, data_sources.datasource_id FROM "
                + tableName
                + " LEFT JOIN cases ON "
                + tableName
                + ".case_id=cases.id"
                + " LEFT JOIN data_sources ON "
                + tableName
                + ".data_source_id=data_sources.id"
                + " WHERE value=? AND known_status=?";

        try {
            preparedStatement = conn.prepareStatement(sql);
            preparedStatement.setString(1, normalizedValue);
            preparedStatement.setByte(2, TskData.FileKnown.BAD.getFileKnownValue());
            resultSet = preparedStatement.executeQuery();
            while (resultSet.next()) {
                artifactInstance = getEamArtifactInstanceFromResultSet(resultSet, aType);
                artifactInstances.add(artifactInstance);
            }
        } catch (SQLException ex) {
            throw new EamDbException("Error getting notable artifact instances.", ex); // NON-NLS
        } finally {
            EamDbUtil.closeStatement(preparedStatement);
            EamDbUtil.closeResultSet(resultSet);
            EamDbUtil.closeConnection(conn);
        }

        return artifactInstances;
    }

    /**
     *
     * Gets list of matching eamArtifact instances that have knownStatus =
     * "Bad".
     *
     * @param aType EamArtifact.Type to search for
     *
     * @return List with 0 or more matching eamArtifact instances.
     *
     * @throws EamDbException
     */
    @Override
    public List<CorrelationAttributeInstance> getArtifactInstancesKnownBad(CorrelationAttributeInstance.Type aType) throws EamDbException {
        if (aType == null) {
            throw new EamDbException("Correlation type is null");
        }

        Connection conn = connect();

        List<CorrelationAttributeInstance> artifactInstances = new ArrayList<>();

        CorrelationAttributeInstance artifactInstance;
        PreparedStatement preparedStatement = null;
        ResultSet resultSet = null;

        String tableName = EamDbUtil.correlationTypeToInstanceTableName(aType);
        String sql
                = "SELECT cases.case_name, cases.case_uid, data_sources.name, device_id, file_path, known_status, comment, data_sources.case_id, id, value, object_id, data_sources.datasource_id FROM "
                + tableName
                + " LEFT JOIN cases ON "
                + tableName
                + ".case_id=cases.id"
                + " LEFT JOIN data_sources ON "
                + tableName
                + ".data_source_id=data_sources.id"
                + " WHERE known_status=?"
                + " GROUP BY "
                + tableName
                + ".value";

        try {
            preparedStatement = conn.prepareStatement(sql);
            preparedStatement.setByte(1, TskData.FileKnown.BAD.getFileKnownValue());
            resultSet = preparedStatement.executeQuery();
            while (resultSet.next()) {
                try {
                    artifactInstance = getEamArtifactInstanceFromResultSet(resultSet, aType);
                    artifactInstances.add(artifactInstance);
                } catch (CorrelationAttributeNormalizationException ex) {
                    logger.log(Level.INFO, "Unable to get artifact instance from resultset.", ex);
                }
            }
        } catch (SQLException ex) {
            throw new EamDbException("Error getting notable artifact instances.", ex); // NON-NLS
        } finally {
            EamDbUtil.closeStatement(preparedStatement);
            EamDbUtil.closeResultSet(resultSet);
            EamDbUtil.closeConnection(conn);
        }

        return artifactInstances;
    }

    /**
     * Count matching eamArtifacts instances that have knownStatus = "Bad".
     *
     * @param aType EamArtifact.Type to search for
     * @param value Value to search for
     *
     * @return Number of matching eamArtifacts
     */
    @Override
    public Long getCountArtifactInstancesKnownBad(CorrelationAttributeInstance.Type aType, String value) throws EamDbException, CorrelationAttributeNormalizationException {

        String normalizedValue = CorrelationAttributeNormalizer.normalize(aType, value);

        Connection conn = connect();

        Long badInstances = 0L;
        PreparedStatement preparedStatement = null;
        ResultSet resultSet = null;

        String tableName = EamDbUtil.correlationTypeToInstanceTableName(aType);
        String sql
                = "SELECT count(*) FROM "
                + tableName
                + " WHERE value=? AND known_status=?";

        try {
            preparedStatement = conn.prepareStatement(sql);
            preparedStatement.setString(1, normalizedValue);
            preparedStatement.setByte(2, TskData.FileKnown.BAD.getFileKnownValue());
            resultSet = preparedStatement.executeQuery();
            resultSet.next();
            badInstances = resultSet.getLong(1);
        } catch (SQLException ex) {
            throw new EamDbException("Error getting count of notable artifact instances.", ex); // NON-NLS
        } finally {
            EamDbUtil.closeStatement(preparedStatement);
            EamDbUtil.closeResultSet(resultSet);
            EamDbUtil.closeConnection(conn);
        }

        return badInstances;
    }

    /**
     * Gets list of distinct case display names, where each case has 1+ Artifact
     * Instance matching eamArtifact with knownStatus = "Bad".
     *
     * @param aType EamArtifact.Type to search for
     * @param value Value to search for
     *
     * @return List of cases containing this artifact with instances marked as
     *         bad
     *
     * @throws EamDbException
     */
    @Override
    public List<String> getListCasesHavingArtifactInstancesKnownBad(CorrelationAttributeInstance.Type aType, String value) throws EamDbException, CorrelationAttributeNormalizationException {

        String normalizedValue = CorrelationAttributeNormalizer.normalize(aType, value);

        Connection conn = connect();

        Collection<String> caseNames = new LinkedHashSet<>();

        PreparedStatement preparedStatement = null;
        ResultSet resultSet = null;

        String tableName = EamDbUtil.correlationTypeToInstanceTableName(aType);
        String sql
                = "SELECT DISTINCT case_name FROM "
                + tableName
                + " INNER JOIN cases ON "
                + tableName
                + ".case_id=cases.id WHERE "
                + tableName
                + ".value=? AND "
                + tableName
                + ".known_status=?";

        try {
            preparedStatement = conn.prepareStatement(sql);
            preparedStatement.setString(1, normalizedValue);
            preparedStatement.setByte(2, TskData.FileKnown.BAD.getFileKnownValue());
            resultSet = preparedStatement.executeQuery();
            while (resultSet.next()) {
                caseNames.add(resultSet.getString("case_name"));
            }
        } catch (SQLException ex) {
            throw new EamDbException("Error getting notable artifact instances.", ex); // NON-NLS
        } finally {
            EamDbUtil.closeStatement(preparedStatement);
            EamDbUtil.closeResultSet(resultSet);
            EamDbUtil.closeConnection(conn);
        }

        return caseNames.stream().collect(Collectors.toList());
    }

    /**
     * Remove a reference set and all entries contained in it.
     *
     * @param referenceSetID
     *
     * @throws EamDbException
     */
    @Override
    public void deleteReferenceSet(int referenceSetID) throws EamDbException {
        deleteReferenceSetEntries(referenceSetID);
        deleteReferenceSetEntry(referenceSetID);
    }

    /**
     * Remove the entry for this set from the reference_sets table
     *
     * @param referenceSetID
     *
     * @throws EamDbException
     */
    private void deleteReferenceSetEntry(int referenceSetID) throws EamDbException {
        Connection conn = connect();

        PreparedStatement preparedStatement = null;
        String sql = "DELETE FROM reference_sets WHERE id=?";

        try {
            preparedStatement = conn.prepareStatement(sql);
            preparedStatement.setInt(1, referenceSetID);
            preparedStatement.executeUpdate();
        } catch (SQLException ex) {
            throw new EamDbException("Error deleting reference set " + referenceSetID, ex); // NON-NLS
        } finally {
            EamDbUtil.closeStatement(preparedStatement);
            EamDbUtil.closeConnection(conn);
        }
    }

    /**
     * Remove all entries for this reference set from the reference tables
     * (Currently only removes entries from the reference_file table)
     *
     * @param referenceSetID
     *
     * @throws EamDbException
     */
    private void deleteReferenceSetEntries(int referenceSetID) throws EamDbException {
        Connection conn = connect();

        PreparedStatement preparedStatement = null;
        String sql = "DELETE FROM %s WHERE reference_set_id=?";

        // When other reference types are added, this will need to loop over all the tables
        String fileTableName = EamDbUtil.correlationTypeToReferenceTableName(getCorrelationTypeById(CorrelationAttributeInstance.FILES_TYPE_ID));

        try {
            preparedStatement = conn.prepareStatement(String.format(sql, fileTableName));
            preparedStatement.setInt(1, referenceSetID);
            preparedStatement.executeUpdate();
        } catch (SQLException ex) {
            throw new EamDbException("Error deleting files from reference set " + referenceSetID, ex); // NON-NLS
        } finally {
            EamDbUtil.closeStatement(preparedStatement);
            EamDbUtil.closeConnection(conn);
        }
    }

    /**
     * Check whether a reference set with the given parameters exists in the
     * central repository. Used to check whether reference sets saved in the
     * settings are still present.
     *
     * @param referenceSetID
     * @param setName
     * @param version
     *
     * @return true if a matching entry exists in the central repository
     *
     * @throws EamDbException
     */
    @Override
    public boolean referenceSetIsValid(int referenceSetID, String setName, String version) throws EamDbException {
        EamGlobalSet refSet = this.getReferenceSetByID(referenceSetID);
        if (refSet == null) {
            return false;
        }

        return (refSet.getSetName().equals(setName) && refSet.getVersion().equals(version));
    }

    /**
     * Check if the given file hash is in this reference set. Only searches the
     * reference_files table.
     *
     * @param hash
     * @param referenceSetID
     *
     * @return true if the hash is found in the reference set
     *
     * @throws EamDbException
     */
    @Override
    public boolean isFileHashInReferenceSet(String hash, int referenceSetID) throws EamDbException, CorrelationAttributeNormalizationException {
        return isValueInReferenceSet(hash, referenceSetID, CorrelationAttributeInstance.FILES_TYPE_ID);
    }

    /**
     * Check if the given value is in a specific reference set
     *
     * @param value
     * @param referenceSetID
     * @param correlationTypeID
     *
     * @return true if the value is found in the reference set
     */
    @Override
    public boolean isValueInReferenceSet(String value, int referenceSetID, int correlationTypeID) throws EamDbException, CorrelationAttributeNormalizationException {

        String normalizeValued = CorrelationAttributeNormalizer.normalize(this.getCorrelationTypeById(correlationTypeID), value);

        Connection conn = connect();

        Long matchingInstances = 0L;
        PreparedStatement preparedStatement = null;
        ResultSet resultSet = null;
        String sql = "SELECT count(*) FROM %s WHERE value=? AND reference_set_id=?";

        String fileTableName = EamDbUtil.correlationTypeToReferenceTableName(getCorrelationTypeById(correlationTypeID));

        try {
            preparedStatement = conn.prepareStatement(String.format(sql, fileTableName));
            preparedStatement.setString(1, normalizeValued);
            preparedStatement.setInt(2, referenceSetID);
            resultSet = preparedStatement.executeQuery();
            resultSet.next();
            matchingInstances = resultSet.getLong(1);
        } catch (SQLException ex) {
            throw new EamDbException("Error determining if value (" + normalizeValued + ") is in reference set " + referenceSetID, ex); // NON-NLS
        } finally {
            EamDbUtil.closeStatement(preparedStatement);
            EamDbUtil.closeResultSet(resultSet);
            EamDbUtil.closeConnection(conn);
        }

        return 0 < matchingInstances;
    }

    /**
     * Is the artifact known as bad according to the reference entries?
     *
     * @param aType EamArtifact.Type to search for
     * @param value Value to search for
     *
     * @return Global known status of the artifact
     */
    @Override
    public boolean isArtifactKnownBadByReference(CorrelationAttributeInstance.Type aType, String value) throws EamDbException, CorrelationAttributeNormalizationException {

        //this should be done here so that we can be certain that aType and value are valid before we proceed
        String normalizeValued = CorrelationAttributeNormalizer.normalize(aType, value);

        // TEMP: Only support file correlation type
        if (aType.getId() != CorrelationAttributeInstance.FILES_TYPE_ID) {
            return false;
        }

        Connection conn = connect();

        Long badInstances = 0L;
        PreparedStatement preparedStatement = null;
        ResultSet resultSet = null;
        String sql = "SELECT count(*) FROM %s WHERE value=? AND known_status=?";

        try {
            preparedStatement = conn.prepareStatement(String.format(sql, EamDbUtil.correlationTypeToReferenceTableName(aType)));
            preparedStatement.setString(1, normalizeValued);
            preparedStatement.setByte(2, TskData.FileKnown.BAD.getFileKnownValue());
            resultSet = preparedStatement.executeQuery();
            resultSet.next();
            badInstances = resultSet.getLong(1);
        } catch (SQLException ex) {
            throw new EamDbException("Error determining if artifact is notable by reference.", ex); // NON-NLS
        } finally {
            EamDbUtil.closeStatement(preparedStatement);
            EamDbUtil.closeResultSet(resultSet);
            EamDbUtil.closeConnection(conn);
        }

        return 0 < badInstances;
    }

    /**
     * Process the Artifact instance in the EamDb
     *
     * @param type                  EamArtifact.Type to search for
     * @param instanceTableCallback callback to process the instance
     *
     * @throws EamDbException
     */
    @Override
    public void processInstanceTable(CorrelationAttributeInstance.Type type, InstanceTableCallback instanceTableCallback) throws EamDbException {
        if (type == null) {
            throw new EamDbException("Correlation type is null");
        }

        if (instanceTableCallback == null) {
            throw new EamDbException("Callback interface is null");
        }

        Connection conn = connect();
        PreparedStatement preparedStatement = null;
        ResultSet resultSet = null;
        String tableName = EamDbUtil.correlationTypeToInstanceTableName(type);
        StringBuilder sql = new StringBuilder();
        sql.append("select * from ");
        sql.append(tableName);

        try {
            preparedStatement = conn.prepareStatement(sql.toString());
            resultSet = preparedStatement.executeQuery();
            instanceTableCallback.process(resultSet);
        } catch (SQLException ex) {
            throw new EamDbException("Error getting all artifact instances from instances table", ex);
        } finally {
            EamDbUtil.closeStatement(preparedStatement);
            EamDbUtil.closeResultSet(resultSet);
            EamDbUtil.closeConnection(conn);
        }
    }

    /**
     * Process the Artifact instance in the EamDb give a where clause
     *
     * @param type                  EamArtifact.Type to search for
     * @param instanceTableCallback callback to process the instance
     * @param whereClause           query string to execute
     *
     * @throws EamDbException
     */
    @Override
    public void processInstanceTableWhere(CorrelationAttributeInstance.Type type, String whereClause, InstanceTableCallback instanceTableCallback) throws EamDbException {
        if (type == null) {
            throw new EamDbException("Correlation type is null");
        }

        if (instanceTableCallback == null) {
            throw new EamDbException("Callback interface is null");
        }

        if (whereClause == null) {
            throw new EamDbException("Where clause is null");
        }

        Connection conn = connect();
        PreparedStatement preparedStatement = null;
        ResultSet resultSet = null;
        String tableName = EamDbUtil.correlationTypeToInstanceTableName(type);
        StringBuilder sql = new StringBuilder(300);
        sql.append("select * from ")
                .append(tableName)
                .append(" WHERE ")
                .append(whereClause);

        try {
            preparedStatement = conn.prepareStatement(sql.toString());
            resultSet = preparedStatement.executeQuery();
            instanceTableCallback.process(resultSet);
        } catch (SQLException ex) {
            throw new EamDbException("Error getting all artifact instances from instances table", ex);
        } finally {
            EamDbUtil.closeStatement(preparedStatement);
            EamDbUtil.closeResultSet(resultSet);
            EamDbUtil.closeConnection(conn);
        }
    }

    @Override
    public EamOrganization newOrganization(EamOrganization eamOrg) throws EamDbException {
        if (eamOrg == null) {
            throw new EamDbException("EamOrganization is null");
        } else if (eamOrg.getOrgID() != -1) {
            throw new EamDbException("EamOrganization already has an ID");
        }

        Connection conn = connect();
        ResultSet generatedKeys = null;
        PreparedStatement preparedStatement = null;
        String sql = "INSERT INTO organizations(org_name, poc_name, poc_email, poc_phone) VALUES (?, ?, ?, ?) "
                + getConflictClause();

        try {
            preparedStatement = conn.prepareStatement(sql, Statement.RETURN_GENERATED_KEYS);
            preparedStatement.setString(1, eamOrg.getName());
            preparedStatement.setString(2, eamOrg.getPocName());
            preparedStatement.setString(3, eamOrg.getPocEmail());
            preparedStatement.setString(4, eamOrg.getPocPhone());

            preparedStatement.executeUpdate();
            generatedKeys = preparedStatement.getGeneratedKeys();
            if (generatedKeys.next()) {
                eamOrg.setOrgID((int) generatedKeys.getLong(1));
                return eamOrg;
            } else {
                throw new SQLException("Creating user failed, no ID obtained.");
            }
        } catch (SQLException ex) {
            throw new EamDbException("Error inserting new organization.", ex); // NON-NLS
        } finally {
            EamDbUtil.closeStatement(preparedStatement);
            EamDbUtil.closeResultSet(generatedKeys);
            EamDbUtil.closeConnection(conn);
        }
    }

    /**
     * Get all organizations
     *
     * @return A list of all organizations
     *
     * @throws EamDbException
     */
    @Override
    public List<EamOrganization> getOrganizations() throws EamDbException {
        Connection conn = connect();

        List<EamOrganization> orgs = new ArrayList<>();
        PreparedStatement preparedStatement = null;
        ResultSet resultSet = null;
        String sql = "SELECT * FROM organizations";

        try {
            preparedStatement = conn.prepareStatement(sql);
            resultSet = preparedStatement.executeQuery();
            while (resultSet.next()) {
                orgs.add(getEamOrganizationFromResultSet(resultSet));
            }
            return orgs;

        } catch (SQLException ex) {
            throw new EamDbException("Error getting all organizations.", ex); // NON-NLS
        } finally {
            EamDbUtil.closeStatement(preparedStatement);
            EamDbUtil.closeResultSet(resultSet);
            EamDbUtil.closeConnection(conn);
        }
    }

    /**
     * Get an organization having the given ID
     *
     * @param orgID The id to look up
     *
     * @return The organization with the given ID
     *
     * @throws EamDbException
     */
    @Override
    public EamOrganization getOrganizationByID(int orgID) throws EamDbException {
        Connection conn = connect();

        PreparedStatement preparedStatement = null;
        ResultSet resultSet = null;
        String sql = "SELECT * FROM organizations WHERE id=?";

        try {
            preparedStatement = conn.prepareStatement(sql);
            preparedStatement.setInt(1, orgID);
            resultSet = preparedStatement.executeQuery();
            resultSet.next();
            return getEamOrganizationFromResultSet(resultSet);

        } catch (SQLException ex) {
            throw new EamDbException("Error getting organization by id.", ex); // NON-NLS
        } finally {
            EamDbUtil.closeStatement(preparedStatement);
            EamDbUtil.closeResultSet(resultSet);
            EamDbUtil.closeConnection(conn);
        }
    }

    /**
     * Get the organization associated with the given reference set.
     *
     * @param referenceSetID ID of the reference set
     *
     * @return The organization object
     *
     * @throws EamDbException
     */
    @Override
    public EamOrganization getReferenceSetOrganization(int referenceSetID) throws EamDbException {

        EamGlobalSet globalSet = getReferenceSetByID(referenceSetID);
        if (globalSet == null) {
            throw new EamDbException("Reference set with ID " + referenceSetID + " not found");
        }
        return (getOrganizationByID(globalSet.getOrgID()));
    }

    /**
     * Tests that an organization passed in as an argument is valid
     *
     * @param org
     *
     * @throws EamDbException if invalid
     */
    private void testArgument(EamOrganization org) throws EamDbException {
        if (org == null) {
            throw new EamDbException("EamOrganization is null");
        } else if (org.getOrgID() == -1) {
            throw new EamDbException("Organization  has -1 row ID");
        }
    }

    /**
     * Update an existing organization.
     *
     * @param updatedOrganization the values the Organization with the same ID
     *                            will be updated to in the database.
     *
     * @throws EamDbException
     */
    @Override
    public void updateOrganization(EamOrganization updatedOrganization) throws EamDbException {
        testArgument(updatedOrganization);

        Connection conn = connect();
        PreparedStatement preparedStatement = null;
        String sql = "UPDATE organizations SET org_name = ?, poc_name = ?, poc_email = ?, poc_phone = ? WHERE id = ?";
        try {
            preparedStatement = conn.prepareStatement(sql);
            preparedStatement.setString(1, updatedOrganization.getName());
            preparedStatement.setString(2, updatedOrganization.getPocName());
            preparedStatement.setString(3, updatedOrganization.getPocEmail());
            preparedStatement.setString(4, updatedOrganization.getPocPhone());
            preparedStatement.setInt(5, updatedOrganization.getOrgID());
            preparedStatement.executeUpdate();
        } catch (SQLException ex) {
            throw new EamDbException("Error updating organization.", ex); // NON-NLS
        } finally {
            EamDbUtil.closeStatement(preparedStatement);
            EamDbUtil.closeConnection(conn);
        }
    }

    @Override
    public void deleteOrganization(EamOrganization organizationToDelete) throws EamDbException {
        testArgument(organizationToDelete);

        Connection conn = connect();
        PreparedStatement checkIfUsedStatement = null;
        ResultSet resultSet = null;
        String checkIfUsedSql = "SELECT (select count(*) FROM cases WHERE org_id=?) + (select count(*) FROM reference_sets WHERE org_id=?)";
        PreparedStatement deleteOrgStatement = null;
        String deleteOrgSql = "DELETE FROM organizations WHERE id=?";
        try {
            checkIfUsedStatement = conn.prepareStatement(checkIfUsedSql);
            checkIfUsedStatement.setInt(1, organizationToDelete.getOrgID());
            checkIfUsedStatement.setInt(2, organizationToDelete.getOrgID());
            resultSet = checkIfUsedStatement.executeQuery();
            resultSet.next();
            if (resultSet.getLong(1) > 0) {
                throw new EamDbException("Can not delete organization which is currently in use by a case or reference set in the central repository.");
            }
            deleteOrgStatement = conn.prepareStatement(deleteOrgSql);
            deleteOrgStatement.setInt(1, organizationToDelete.getOrgID());
            deleteOrgStatement.executeUpdate();
        } catch (SQLException ex) {
            throw new EamDbException("Error executing query when attempting to delete organization by id.", ex); // NON-NLS
        } finally {
            EamDbUtil.closeStatement(checkIfUsedStatement);
            EamDbUtil.closeStatement(deleteOrgStatement);
            EamDbUtil.closeResultSet(resultSet);
            EamDbUtil.closeConnection(conn);
        }
    }

    /**
     * Add a new Global Set
     *
     * @param eamGlobalSet The global set to add
     *
     * @return The ID of the new global set
     *
     * @throws EamDbException
     */
    @Override
    public int newReferenceSet(EamGlobalSet eamGlobalSet) throws EamDbException {
        if (eamGlobalSet == null) {
            throw new EamDbException("EamGlobalSet is null");
        }

        if (eamGlobalSet.getFileKnownStatus() == null) {
            throw new EamDbException("File known status on the EamGlobalSet is null");
        }

        if (eamGlobalSet.getType() == null) {
            throw new EamDbException("Type on the EamGlobalSet is null");
        }

        Connection conn = connect();

        PreparedStatement preparedStatement1 = null;
        PreparedStatement preparedStatement2 = null;
        ResultSet resultSet = null;
        String sql1 = "INSERT INTO reference_sets(org_id, set_name, version, known_status, read_only, type, import_date) VALUES (?, ?, ?, ?, ?, ?, ?) "
                + getConflictClause();
        String sql2 = "SELECT id FROM reference_sets WHERE org_id=? AND set_name=? AND version=? AND import_date=? LIMIT 1";

        try {
            preparedStatement1 = conn.prepareStatement(sql1);
            preparedStatement1.setInt(1, eamGlobalSet.getOrgID());
            preparedStatement1.setString(2, eamGlobalSet.getSetName());
            preparedStatement1.setString(3, eamGlobalSet.getVersion());
            preparedStatement1.setInt(4, eamGlobalSet.getFileKnownStatus().getFileKnownValue());
            preparedStatement1.setBoolean(5, eamGlobalSet.isReadOnly());
            preparedStatement1.setInt(6, eamGlobalSet.getType().getId());
            preparedStatement1.setString(7, eamGlobalSet.getImportDate().toString());

            preparedStatement1.executeUpdate();

            preparedStatement2 = conn.prepareStatement(sql2);
            preparedStatement2.setInt(1, eamGlobalSet.getOrgID());
            preparedStatement2.setString(2, eamGlobalSet.getSetName());
            preparedStatement2.setString(3, eamGlobalSet.getVersion());
            preparedStatement2.setString(4, eamGlobalSet.getImportDate().toString());

            resultSet = preparedStatement2.executeQuery();
            resultSet.next();
            return resultSet.getInt("id");

        } catch (SQLException ex) {
            throw new EamDbException("Error inserting new global set.", ex); // NON-NLS
        } finally {
            EamDbUtil.closeStatement(preparedStatement1);
            EamDbUtil.closeStatement(preparedStatement2);
            EamDbUtil.closeResultSet(resultSet);
            EamDbUtil.closeConnection(conn);
        }
    }

    /**
     * Get a reference set by ID
     *
     * @param referenceSetID The ID to look up
     *
     * @return The global set associated with the ID
     *
     * @throws EamDbException
     */
    @Override
    public EamGlobalSet getReferenceSetByID(int referenceSetID) throws EamDbException {
        Connection conn = connect();

        PreparedStatement preparedStatement1 = null;
        ResultSet resultSet = null;
        String sql1 = "SELECT * FROM reference_sets WHERE id=?";

        try {
            preparedStatement1 = conn.prepareStatement(sql1);
            preparedStatement1.setInt(1, referenceSetID);
            resultSet = preparedStatement1.executeQuery();
            if (resultSet.next()) {
                return getEamGlobalSetFromResultSet(resultSet);
            } else {
                return null;
            }

        } catch (SQLException ex) {
            throw new EamDbException("Error getting reference set by id.", ex); // NON-NLS
        } finally {
            EamDbUtil.closeStatement(preparedStatement1);
            EamDbUtil.closeResultSet(resultSet);
            EamDbUtil.closeConnection(conn);
        }
    }

    /**
     * Get all reference sets
     *
     * @param correlationType Type of sets to return
     *
     * @return List of all reference sets in the central repository
     *
     * @throws EamDbException
     */
    @Override
    public List<EamGlobalSet> getAllReferenceSets(CorrelationAttributeInstance.Type correlationType) throws EamDbException {

        if (correlationType == null) {
            throw new EamDbException("Correlation type is null");
        }

        List<EamGlobalSet> results = new ArrayList<>();
        Connection conn = connect();

        PreparedStatement preparedStatement1 = null;
        ResultSet resultSet = null;
        String sql1 = "SELECT * FROM reference_sets WHERE type=" + correlationType.getId();

        try {
            preparedStatement1 = conn.prepareStatement(sql1);
            resultSet = preparedStatement1.executeQuery();
            while (resultSet.next()) {
                results.add(getEamGlobalSetFromResultSet(resultSet));
            }

        } catch (SQLException ex) {
            throw new EamDbException("Error getting reference sets.", ex); // NON-NLS
        } finally {
            EamDbUtil.closeStatement(preparedStatement1);
            EamDbUtil.closeResultSet(resultSet);
            EamDbUtil.closeConnection(conn);
        }
        return results;
    }

    /**
     * Add a new reference instance
     *
     * @param eamGlobalFileInstance The reference instance to add
     * @param correlationType       Correlation Type that this Reference
     *                              Instance is
     *
     * @throws EamDbException
     */
    @Override
    public void addReferenceInstance(EamGlobalFileInstance eamGlobalFileInstance, CorrelationAttributeInstance.Type correlationType) throws EamDbException {
        if (eamGlobalFileInstance.getKnownStatus() == null) {
            throw new EamDbException("Known status of EamGlobalFileInstance is null");
        }
        if (correlationType == null) {
            throw new EamDbException("Correlation type is null");
        }

        Connection conn = connect();

        PreparedStatement preparedStatement = null;

        String sql = "INSERT INTO %s(reference_set_id, value, known_status, comment) VALUES (?, ?, ?, ?) "
                + getConflictClause();

        try {
            preparedStatement = conn.prepareStatement(String.format(sql, EamDbUtil.correlationTypeToReferenceTableName(correlationType)));
            preparedStatement.setInt(1, eamGlobalFileInstance.getGlobalSetID());
            preparedStatement.setString(2, eamGlobalFileInstance.getMD5Hash());
            preparedStatement.setByte(3, eamGlobalFileInstance.getKnownStatus().getFileKnownValue());
            preparedStatement.setString(4, eamGlobalFileInstance.getComment());
            preparedStatement.executeUpdate();
        } catch (SQLException ex) {
            throw new EamDbException("Error inserting new reference instance into reference_ table.", ex); // NON-NLS
        } finally {
            EamDbUtil.closeStatement(preparedStatement);
            EamDbUtil.closeConnection(conn);
        }
    }

    /**
     * Check whether a reference set with the given name/version is in the
     * central repo. Used to check for name collisions when creating reference
     * sets.
     *
     * @param referenceSetName
     * @param version
     *
     * @return true if a matching set is found
     *
     * @throws EamDbException
     */
    @Override
    public boolean referenceSetExists(String referenceSetName, String version) throws EamDbException {
        Connection conn = connect();

        PreparedStatement preparedStatement1 = null;
        ResultSet resultSet = null;
        String sql1 = "SELECT * FROM reference_sets WHERE set_name=? AND version=?";

        try {
            preparedStatement1 = conn.prepareStatement(sql1);
            preparedStatement1.setString(1, referenceSetName);
            preparedStatement1.setString(2, version);
            resultSet = preparedStatement1.executeQuery();
            return (resultSet.next());

        } catch (SQLException ex) {
            throw new EamDbException("Error testing whether reference set exists (name: " + referenceSetName
                    + " version: " + version, ex); // NON-NLS
        } finally {
            EamDbUtil.closeStatement(preparedStatement1);
            EamDbUtil.closeResultSet(resultSet);
            EamDbUtil.closeConnection(conn);
        }
    }

    /**
     * Insert the bulk collection of Reference Type Instances
     *
     * @throws EamDbException
     */
    @Override
    public void bulkInsertReferenceTypeEntries(Set<EamGlobalFileInstance> globalInstances, CorrelationAttributeInstance.Type contentType) throws EamDbException {
        if (contentType == null) {
            throw new EamDbException("Correlation type is null");
        }
        if (globalInstances == null) {
            throw new EamDbException("Null set of EamGlobalFileInstance");
        }

        Connection conn = connect();

        PreparedStatement bulkPs = null;
        try {
            conn.setAutoCommit(false);

            // FUTURE: have a separate global_files table for each Type.
            String sql = "INSERT INTO %s(reference_set_id, value, known_status, comment) VALUES (?, ?, ?, ?) "
                    + getConflictClause();

            bulkPs = conn.prepareStatement(String.format(sql, EamDbUtil.correlationTypeToReferenceTableName(contentType)));

            for (EamGlobalFileInstance globalInstance : globalInstances) {
                if (globalInstance.getKnownStatus() == null) {
                    throw new EamDbException("EamGlobalFileInstance with value " + globalInstance.getMD5Hash() + " has null known status");
                }

                bulkPs.setInt(1, globalInstance.getGlobalSetID());
                bulkPs.setString(2, globalInstance.getMD5Hash());
                bulkPs.setByte(3, globalInstance.getKnownStatus().getFileKnownValue());
                bulkPs.setString(4, globalInstance.getComment());
                bulkPs.addBatch();
            }

            bulkPs.executeBatch();
            conn.commit();
        } catch (SQLException | EamDbException ex) {
            try {
                conn.rollback();
            } catch (SQLException ex2) {
                // We're alredy in an error state
            }
            throw new EamDbException("Error inserting bulk artifacts.", ex); // NON-NLS           
        } finally {
            EamDbUtil.closeStatement(bulkPs);
            EamDbUtil.closeConnection(conn);
        }
    }

    /**
     * Get all reference entries having a given correlation type and value
     *
     * @param aType  Type to use for matching
     * @param aValue Value to use for matching
     *
     * @return List of all global file instances with a type and value
     *
     * @throws EamDbException
     */
    @Override
    public List<EamGlobalFileInstance> getReferenceInstancesByTypeValue(CorrelationAttributeInstance.Type aType, String aValue) throws EamDbException, CorrelationAttributeNormalizationException {
        String normalizeValued = CorrelationAttributeNormalizer.normalize(aType, aValue);

        Connection conn = connect();

        List<EamGlobalFileInstance> globalFileInstances = new ArrayList<>();
        PreparedStatement preparedStatement1 = null;
        ResultSet resultSet = null;
        String sql1 = "SELECT * FROM %s WHERE value=?";

        try {
            preparedStatement1 = conn.prepareStatement(String.format(sql1, EamDbUtil.correlationTypeToReferenceTableName(aType)));
            preparedStatement1.setString(1, normalizeValued);
            resultSet = preparedStatement1.executeQuery();
            while (resultSet.next()) {
                globalFileInstances.add(getEamGlobalFileInstanceFromResultSet(resultSet));
            }

        } catch (SQLException ex) {
            throw new EamDbException("Error getting reference instances by type and value.", ex); // NON-NLS
        } finally {
            EamDbUtil.closeStatement(preparedStatement1);
            EamDbUtil.closeResultSet(resultSet);
            EamDbUtil.closeConnection(conn);
        }

        return globalFileInstances;
    }

    /**
     * Add a new EamArtifact.Type to the db.
     *
     * @param newType New type to add.
     *
     * @return ID of this new Correlation Type
     *
     * @throws EamDbException
     */
    @Override
    public int newCorrelationType(CorrelationAttributeInstance.Type newType) throws EamDbException {
        if (newType == null) {
            throw new EamDbException("Correlation type is null");
        }
        int typeId;
        if (-1 == newType.getId()) {
            typeId = newCorrelationTypeNotKnownId(newType);
        } else {
            typeId = newCorrelationTypeKnownId(newType);
        }

        return typeId;
    }

    /**
     * Helper function which adds a new EamArtifact.Type to the db without an
     * id.
     *
     * @param newType New type to add.
     *
     * @return ID of this new Correlation Type
     *
     * @throws EamDbException
     */
    public int newCorrelationTypeNotKnownId(CorrelationAttributeInstance.Type newType) throws EamDbException {
        Connection conn = connect();

        PreparedStatement preparedStatement = null;
        PreparedStatement preparedStatementQuery = null;
        ResultSet resultSet = null;
        int typeId = 0;
        String insertSql;
        String querySql;
        // if we have a known ID, use it, if not (is -1) let the db assign it.
        insertSql = "INSERT INTO correlation_types(display_name, db_table_name, supported, enabled) VALUES (?, ?, ?, ?) " + getConflictClause();

        querySql = "SELECT * FROM correlation_types WHERE display_name=? AND db_table_name=?";

        try {
            preparedStatement = conn.prepareStatement(insertSql);

            preparedStatement.setString(1, newType.getDisplayName());
            preparedStatement.setString(2, newType.getDbTableName());
            preparedStatement.setInt(3, newType.isSupported() ? 1 : 0);
            preparedStatement.setInt(4, newType.isEnabled() ? 1 : 0);

            preparedStatement.executeUpdate();

            preparedStatementQuery = conn.prepareStatement(querySql);
            preparedStatementQuery.setString(1, newType.getDisplayName());
            preparedStatementQuery.setString(2, newType.getDbTableName());

            resultSet = preparedStatementQuery.executeQuery();
            if (resultSet.next()) {
                CorrelationAttributeInstance.Type correlationType = getCorrelationTypeFromResultSet(resultSet);
                typeId = correlationType.getId();
            }
        } catch (SQLException ex) {
            throw new EamDbException("Error inserting new correlation type.", ex); // NON-NLS
        } finally {
            EamDbUtil.closeStatement(preparedStatement);
            EamDbUtil.closeStatement(preparedStatementQuery);
            EamDbUtil.closeResultSet(resultSet);
            EamDbUtil.closeConnection(conn);
        }
        return typeId;
    }

    /**
     * Helper function which adds a new EamArtifact.Type to the db.
     *
     * @param newType New type to add.
     *
     * @return ID of this new Correlation Type
     *
     * @throws EamDbException
     */
    private int newCorrelationTypeKnownId(CorrelationAttributeInstance.Type newType) throws EamDbException {
        Connection conn = connect();

        PreparedStatement preparedStatement = null;
        PreparedStatement preparedStatementQuery = null;
        ResultSet resultSet = null;
        int typeId = 0;
        String insertSql;
        String querySql;
        // if we have a known ID, use it, if not (is -1) let the db assign it.
        insertSql = "INSERT INTO correlation_types(id, display_name, db_table_name, supported, enabled) VALUES (?, ?, ?, ?, ?) " + getConflictClause();

        querySql = "SELECT * FROM correlation_types WHERE display_name=? AND db_table_name=?";

        try {
            preparedStatement = conn.prepareStatement(insertSql);

            preparedStatement.setInt(1, newType.getId());
            preparedStatement.setString(2, newType.getDisplayName());
            preparedStatement.setString(3, newType.getDbTableName());
            preparedStatement.setInt(4, newType.isSupported() ? 1 : 0);
            preparedStatement.setInt(5, newType.isEnabled() ? 1 : 0);

            preparedStatement.executeUpdate();

            preparedStatementQuery = conn.prepareStatement(querySql);
            preparedStatementQuery.setString(1, newType.getDisplayName());
            preparedStatementQuery.setString(2, newType.getDbTableName());

            resultSet = preparedStatementQuery.executeQuery();
            if (resultSet.next()) {
                CorrelationAttributeInstance.Type correlationType = getCorrelationTypeFromResultSet(resultSet);
                typeId = correlationType.getId();
            }
        } catch (SQLException ex) {
            throw new EamDbException("Error inserting new correlation type.", ex); // NON-NLS
        } finally {
            EamDbUtil.closeStatement(preparedStatement);
            EamDbUtil.closeStatement(preparedStatementQuery);
            EamDbUtil.closeResultSet(resultSet);
            EamDbUtil.closeConnection(conn);
        }
        return typeId;
    }

    @Override
    public List<CorrelationAttributeInstance.Type> getDefinedCorrelationTypes() throws EamDbException {
        Connection conn = connect();

        List<CorrelationAttributeInstance.Type> aTypes = new ArrayList<>();
        PreparedStatement preparedStatement = null;
        ResultSet resultSet = null;
        String sql = "SELECT * FROM correlation_types";

        try {
            preparedStatement = conn.prepareStatement(sql);
            resultSet = preparedStatement.executeQuery();
            while (resultSet.next()) {
                aTypes.add(getCorrelationTypeFromResultSet(resultSet));
            }
            return aTypes;

        } catch (SQLException ex) {
            throw new EamDbException("Error getting all correlation types.", ex); // NON-NLS
        } finally {
            EamDbUtil.closeStatement(preparedStatement);
            EamDbUtil.closeResultSet(resultSet);
            EamDbUtil.closeConnection(conn);
        }
    }

    /**
     * Get the list of enabled EamArtifact.Type's that will be used to correlate
     * artifacts.
     *
     * @return List of enabled EamArtifact.Type's. If none are defined in the
     *         database, the default list will be returned.
     *
     * @throws EamDbException
     */
    @Override
    public List<CorrelationAttributeInstance.Type> getEnabledCorrelationTypes() throws EamDbException {
        Connection conn = connect();

        List<CorrelationAttributeInstance.Type> aTypes = new ArrayList<>();
        PreparedStatement preparedStatement = null;
        ResultSet resultSet = null;
        String sql = "SELECT * FROM correlation_types WHERE enabled=1";

        try {
            preparedStatement = conn.prepareStatement(sql);
            resultSet = preparedStatement.executeQuery();
            while (resultSet.next()) {
                aTypes.add(getCorrelationTypeFromResultSet(resultSet));
            }
            return aTypes;

        } catch (SQLException ex) {
            throw new EamDbException("Error getting enabled correlation types.", ex); // NON-NLS
        } finally {
            EamDbUtil.closeStatement(preparedStatement);
            EamDbUtil.closeResultSet(resultSet);
            EamDbUtil.closeConnection(conn);
        }
    }

    /**
     * Get the list of supported EamArtifact.Type's that can be used to
     * correlate artifacts.
     *
     * @return List of supported EamArtifact.Type's. If none are defined in the
     *         database, the default list will be returned.
     *
     * @throws EamDbException
     */
    @Override
    public List<CorrelationAttributeInstance.Type> getSupportedCorrelationTypes() throws EamDbException {
        Connection conn = connect();

        List<CorrelationAttributeInstance.Type> aTypes = new ArrayList<>();
        PreparedStatement preparedStatement = null;
        ResultSet resultSet = null;
        String sql = "SELECT * FROM correlation_types WHERE supported=1";

        try {
            preparedStatement = conn.prepareStatement(sql);
            resultSet = preparedStatement.executeQuery();
            while (resultSet.next()) {
                aTypes.add(getCorrelationTypeFromResultSet(resultSet));
            }
            return aTypes;

        } catch (SQLException ex) {
            throw new EamDbException("Error getting supported correlation types.", ex); // NON-NLS
        } finally {
            EamDbUtil.closeStatement(preparedStatement);
            EamDbUtil.closeResultSet(resultSet);
            EamDbUtil.closeConnection(conn);
        }
    }

    /**
     * Update a EamArtifact.Type.
     *
     * @param aType EamArtifact.Type to update.
     *
     * @throws EamDbException
     */
    @Override
    public void updateCorrelationType(CorrelationAttributeInstance.Type aType) throws EamDbException {
        Connection conn = connect();

        PreparedStatement preparedStatement = null;
        String sql = "UPDATE correlation_types SET display_name=?, db_table_name=?, supported=?, enabled=? WHERE id=?";

        try {
            preparedStatement = conn.prepareStatement(sql);
            preparedStatement.setString(1, aType.getDisplayName());
            preparedStatement.setString(2, aType.getDbTableName());
            preparedStatement.setInt(3, aType.isSupported() ? 1 : 0);
            preparedStatement.setInt(4, aType.isEnabled() ? 1 : 0);
            preparedStatement.setInt(5, aType.getId());
            preparedStatement.executeUpdate();
            typeCache.put(aType.getId(), aType);
        } catch (SQLException ex) {
            throw new EamDbException("Error updating correlation type.", ex); // NON-NLS
        } finally {
            EamDbUtil.closeStatement(preparedStatement);
            EamDbUtil.closeConnection(conn);
        }

    }

    /**
     * Get the EamArtifact.Type that has the given Type.Id.
     *
     * @param typeId Type.Id of Correlation Type to get
     *
     * @return EamArtifact.Type or null if it doesn't exist.
     *
     * @throws EamDbException
     */
    @Override
    public CorrelationAttributeInstance.Type getCorrelationTypeById(int typeId) throws EamDbException {
        try {
            return typeCache.get(typeId, () -> getCorrelationTypeByIdFromCr(typeId));
        } catch (CacheLoader.InvalidCacheLoadException ignored) {
            //lambda valueloader returned a null value and cache can not store null values this is normal if the correlation type does not exist in the central repo yet
            return null;
        } catch (ExecutionException ex) {
            throw new EamDbException("Error getting correlation type", ex);
        }
    }

    /**
     * Get the EamArtifact.Type that has the given Type.Id from the central repo
     *
     * @param typeId Type.Id of Correlation Type to get
     *
     * @return EamArtifact.Type or null if it doesn't exist.
     *
     * @throws EamDbException
     */
    private CorrelationAttributeInstance.Type getCorrelationTypeByIdFromCr(int typeId) throws EamDbException {
        Connection conn = connect();

        CorrelationAttributeInstance.Type aType;
        PreparedStatement preparedStatement = null;
        ResultSet resultSet = null;
        String sql = "SELECT * FROM correlation_types WHERE id=?";

        try {
            preparedStatement = conn.prepareStatement(sql);
            preparedStatement.setInt(1, typeId);
            resultSet = preparedStatement.executeQuery();
            if (resultSet.next()) {
                aType = getCorrelationTypeFromResultSet(resultSet);
                return aType;
            } else {
                throw new EamDbException("Failed to find entry for correlation type ID = " + typeId);
            }

        } catch (SQLException ex) {
            throw new EamDbException("Error getting correlation type by id.", ex); // NON-NLS
        } finally {
            EamDbUtil.closeStatement(preparedStatement);
            EamDbUtil.closeResultSet(resultSet);
            EamDbUtil.closeConnection(conn);
        }
    }

    /**
     * Convert a ResultSet to a EamCase object
     *
     * @param resultSet A resultSet with a set of values to create a EamCase
     *                  object.
     *
     * @return fully populated EamCase object, or null
     *
     * @throws SQLException when an expected column name is not in the resultSet
     */
    private CorrelationCase getEamCaseFromResultSet(ResultSet resultSet) throws SQLException {
        if (null == resultSet) {
            return null;
        }

        EamOrganization eamOrg = null;

        resultSet.getInt("org_id");
        if (!resultSet.wasNull()) {

            eamOrg = new EamOrganization(resultSet.getInt("org_id"),
                    resultSet.getString("org_name"),
                    resultSet.getString("poc_name"),
                    resultSet.getString("poc_email"),
                    resultSet.getString("poc_phone"));
        }

        CorrelationCase eamCase = new CorrelationCase(resultSet.getInt("case_id"), resultSet.getString("case_uid"), eamOrg, resultSet.getString("case_name"),
                resultSet.getString("creation_date"), resultSet.getString("case_number"), resultSet.getString("examiner_name"),
                resultSet.getString("examiner_email"), resultSet.getString("examiner_phone"), resultSet.getString("notes"));

        return eamCase;
    }

    private CorrelationDataSource getEamDataSourceFromResultSet(ResultSet resultSet) throws SQLException {
        if (null == resultSet) {
            return null;
        }

        CorrelationDataSource eamDataSource = new CorrelationDataSource(
                resultSet.getInt("case_id"),
                resultSet.getInt("id"),
                resultSet.getString("device_id"),
                resultSet.getString("name"),
                resultSet.getLong("datasource_id")
        );

        return eamDataSource;
    }

    private CorrelationAttributeInstance.Type getCorrelationTypeFromResultSet(ResultSet resultSet) throws EamDbException, SQLException {
        if (null == resultSet) {
            return null;
        }

        CorrelationAttributeInstance.Type eamArtifactType = new CorrelationAttributeInstance.Type(
                resultSet.getInt("id"),
                resultSet.getString("display_name"),
                resultSet.getString("db_table_name"),
                resultSet.getBoolean("supported"),
                resultSet.getBoolean("enabled")
        );

        return eamArtifactType;
    }

    /**
     * Convert a ResultSet to a EamArtifactInstance object
     *
     * @param resultSet A resultSet with a set of values to create a
     *                  EamArtifactInstance object.
     *
     * @return fully populated EamArtifactInstance, or null
     *
     * @throws SQLException when an expected column name is not in the resultSet
     */
    private CorrelationAttributeInstance getEamArtifactInstanceFromResultSet(ResultSet resultSet, CorrelationAttributeInstance.Type aType) throws SQLException, EamDbException, CorrelationAttributeNormalizationException {
        if (null == resultSet) {
            return null;
        }
        return new CorrelationAttributeInstance(
                aType,
                resultSet.getString("value"),
                resultSet.getInt("id"),
                new CorrelationCase(resultSet.getInt("case_id"), resultSet.getString("case_uid"), resultSet.getString("case_name")),
                new CorrelationDataSource(resultSet.getInt("case_id"), resultSet.getInt("data_source_id"), resultSet.getString("device_id"), resultSet.getString("name"), resultSet.getLong("datasource_id")),
                resultSet.getString("file_path"),
                resultSet.getString("comment"),
                TskData.FileKnown.valueOf(resultSet.getByte("known_status")),
                resultSet.getLong("object_id"));
    }

    private EamOrganization getEamOrganizationFromResultSet(ResultSet resultSet) throws SQLException {
        if (null == resultSet) {
            return null;
        }

        return new EamOrganization(
                resultSet.getInt("id"),
                resultSet.getString("org_name"),
                resultSet.getString("poc_name"),
                resultSet.getString("poc_email"),
                resultSet.getString("poc_phone")
        );
    }

    private EamGlobalSet getEamGlobalSetFromResultSet(ResultSet resultSet) throws SQLException, EamDbException {
        if (null == resultSet) {
            return null;
        }

        return new EamGlobalSet(
                resultSet.getInt("id"),
                resultSet.getInt("org_id"),
                resultSet.getString("set_name"),
                resultSet.getString("version"),
                TskData.FileKnown.valueOf(resultSet.getByte("known_status")),
                resultSet.getBoolean("read_only"),
                EamDb.getInstance().getCorrelationTypeById(resultSet.getInt("type")),
                LocalDate.parse(resultSet.getString("import_date"))
        );
    }

    private EamGlobalFileInstance getEamGlobalFileInstanceFromResultSet(ResultSet resultSet) throws SQLException, EamDbException, CorrelationAttributeNormalizationException {
        if (null == resultSet) {
            return null;
        }

        return new EamGlobalFileInstance(
                resultSet.getInt("id"),
                resultSet.getInt("reference_set_id"),
                resultSet.getString("value"),
                TskData.FileKnown.valueOf(resultSet.getByte("known_status")),
                resultSet.getString("comment")
        );
    }

    /**
     * Determine if a specific column already exists in a specific table
     *
     * @param tableName  the table to check for the specified column
     * @param columnName the name of the column to check for
     *
     * @return true if the column exists, false if the column does not exist
     *
     * @throws EamDbException
     */
    abstract boolean doesColumnExist(Connection conn, String tableName, String columnName) throws SQLException;

    /**
     * Upgrade the schema of the database (if needed)
     *
     * @throws EamDbException
     */
    @Override
    public void upgradeSchema() throws EamDbException, SQLException {

        ResultSet resultSet = null;
        Statement statement = null;
        PreparedStatement preparedStatement = null;
        Connection conn = null;
        try {

            conn = connect();
            conn.setAutoCommit(false);
            statement = conn.createStatement();

            int minorVersion = 0;
            resultSet = statement.executeQuery("SELECT value FROM db_info WHERE name='SCHEMA_MINOR_VERSION'");
            if (resultSet.next()) {
                String minorVersionStr = resultSet.getString("value");
                try {
                    minorVersion = Integer.parseInt(minorVersionStr);
                } catch (NumberFormatException ex) {
                    throw new EamDbException("Bad value for schema minor version (" + minorVersionStr + ") - database is corrupt", ex);
                }
            }

            int majorVersion = 0;
            resultSet = statement.executeQuery("SELECT value FROM db_info WHERE name='SCHEMA_VERSION'");
            if (resultSet.next()) {
                String majorVersionStr = resultSet.getString("value");
                try {
                    majorVersion = Integer.parseInt(majorVersionStr);
                } catch (NumberFormatException ex) {
                    throw new EamDbException("Bad value for schema version (" + majorVersionStr + ") - database is corrupt", ex);
                }
            }

            CaseDbSchemaVersionNumber dbSchemaVersion = new CaseDbSchemaVersionNumber(majorVersion, minorVersion);
            if (dbSchemaVersion.equals(CURRENT_DB_SCHEMA_VERSION)) {
                logger.log(Level.INFO, "Central Repository is up to date");
                return;
            }
            if (dbSchemaVersion.compareTo(CURRENT_DB_SCHEMA_VERSION) > 0) {
                logger.log(Level.INFO, "Central Repository is of newer version than software creates");
                return;
            }

            // Update from 1.0 to 1.1
            if (dbSchemaVersion.compareTo(new CaseDbSchemaVersionNumber(1, 1)) < 0) {
                statement.execute("ALTER TABLE reference_sets ADD COLUMN known_status INTEGER;"); //NON-NLS
                statement.execute("ALTER TABLE reference_sets ADD COLUMN read_only BOOLEAN;"); //NON-NLS
                statement.execute("ALTER TABLE reference_sets ADD COLUMN type INTEGER;"); //NON-NLS

                // There's an outide chance that the user has already made an organization with the default name,
                // and the default org being missing will not impact any database operations, so continue on
                // regardless of whether this succeeds.
                EamDbUtil.insertDefaultOrganization(conn);
            }
            //Update to 1.2
            if (dbSchemaVersion.compareTo(new CaseDbSchemaVersionNumber(1, 2)) < 0) {

                EamDbPlatformEnum selectedPlatform = EamDbPlatformEnum.getSelectedPlatform();
                final String addIntegerColumnTemplate = "ALTER TABLE %s ADD COLUMN %s INTEGER;";  //NON-NLS
                final String addSsidTableTemplate;
                final String addCaseIdIndexTemplate;
                final String addDataSourceIdIndexTemplate;
                final String addValueIndexTemplate;
                final String addKnownStatusIndexTemplate;
                final String addObjectIdIndexTemplate;
                final String addAttributeSql;
                //get the data base specific code for creating a new _instance table
                switch (selectedPlatform) {
                    case POSTGRESQL:
                        addAttributeSql = "INSERT INTO correlation_types(id, display_name, db_table_name, supported, enabled) VALUES (?, ?, ?, ?, ?) " + getConflictClause();  //NON-NLS
                        addSsidTableTemplate = PostgresEamDbSettings.getCreateArtifactInstancesTableTemplate();
                        addCaseIdIndexTemplate = PostgresEamDbSettings.getAddCaseIdIndexTemplate();
                        addDataSourceIdIndexTemplate = PostgresEamDbSettings.getAddDataSourceIdIndexTemplate();
                        addValueIndexTemplate = PostgresEamDbSettings.getAddValueIndexTemplate();
                        addKnownStatusIndexTemplate = PostgresEamDbSettings.getAddKnownStatusIndexTemplate();
                        addObjectIdIndexTemplate = PostgresEamDbSettings.getAddObjectIdIndexTemplate();
                        break;
                    case SQLITE:
                        addAttributeSql = "INSERT OR IGNORE INTO correlation_types(id, display_name, db_table_name, supported, enabled) VALUES (?, ?, ?, ?, ?)";  //NON-NLS
                        addSsidTableTemplate = SqliteEamDbSettings.getCreateArtifactInstancesTableTemplate();
                        addCaseIdIndexTemplate = SqliteEamDbSettings.getAddCaseIdIndexTemplate();
                        addDataSourceIdIndexTemplate = SqliteEamDbSettings.getAddDataSourceIdIndexTemplate();
                        addValueIndexTemplate = SqliteEamDbSettings.getAddValueIndexTemplate();
                        addKnownStatusIndexTemplate = SqliteEamDbSettings.getAddKnownStatusIndexTemplate();
                        addObjectIdIndexTemplate = SqliteEamDbSettings.getAddObjectIdIndexTemplate();
                        break;
                    default:
                        throw new EamDbException("Currently selected database platform \"" + selectedPlatform.name() + "\" can not be upgraded.");
                }
<<<<<<< HEAD
                String instance_type_dbname;
                final String dataSourcesTableName = "data_sources";
                final String dataSourceIdColumnName = "data_source_id";
                if (!doesColumnExist(conn, dataSourcesTableName, dataSourceIdColumnName)) {
                    statement.execute(String.format(addIntegerColumnTemplate, dataSourcesTableName, dataSourceIdColumnName)); //NON-NLS
                }
                //WJS-TODO add index on datasource id column

                //add object_id column to existing _instances table
                final String objectIdColumnName = "object_id";
                for (CorrelationAttributeInstance.Type type : CorrelationAttributeInstance.getDefaultCorrelationTypes()) {
                    instance_type_dbname = EamDbUtil.correlationTypeToInstanceTableName(type);
                    if (!doesColumnExist(conn, instance_type_dbname, objectIdColumnName)) {
                        statement.execute(String.format(addIntegerColumnTemplate, instance_type_dbname, objectIdColumnName)); //NON-NLS
                    }
                    statement.execute(String.format(addObjectIdIndexTemplate, instance_type_dbname, instance_type_dbname));
                }
=======

>>>>>>> 8feb1314
                //update central repository to be able to store new correlation attributes 
                final String wirelessNetworsDbTableName = "wireless_networks";
                final String wirelessNetworksTableInstanceName = wirelessNetworsDbTableName + "_instances";
                //add the wireless_networks attribute to the correlation_types table
                preparedStatement = conn.prepareStatement(addAttributeSql);
                preparedStatement.setInt(1, CorrelationAttributeInstance.SSID_TYPE_ID);
                preparedStatement.setString(2, Bundle.CorrelationType_SSID_displayName());
                preparedStatement.setString(3, wirelessNetworsDbTableName);
                preparedStatement.setInt(4, 1);
                preparedStatement.setInt(5, 1);
                preparedStatement.execute();
                //create a new wireless_networks_instances table and add indexes for its columns
                statement.execute(String.format(addSsidTableTemplate, wirelessNetworksTableInstanceName, wirelessNetworksTableInstanceName));
                statement.execute(String.format(addCaseIdIndexTemplate, wirelessNetworksTableInstanceName, wirelessNetworksTableInstanceName));
                statement.execute(String.format(addDataSourceIdIndexTemplate, wirelessNetworksTableInstanceName, wirelessNetworksTableInstanceName));
                statement.execute(String.format(addValueIndexTemplate, wirelessNetworksTableInstanceName, wirelessNetworksTableInstanceName));
                statement.execute(String.format(addKnownStatusIndexTemplate, wirelessNetworksTableInstanceName, wirelessNetworksTableInstanceName));
                statement.execute(String.format(addObjectIdIndexTemplate, wirelessNetworksTableInstanceName, wirelessNetworksTableInstanceName));
                //add object_id column to _instances table which do not already have it
                String instance_type_dbname;
                for (CorrelationAttributeInstance.Type type : CorrelationAttributeInstance.getDefaultCorrelationTypes()) {
                    instance_type_dbname = EamDbUtil.correlationTypeToInstanceTableName(type);
                    if (!doesColumnExist(conn, instance_type_dbname, "object_id")) {
                        statement.execute(String.format(addObjectIdColumnTemplate, instance_type_dbname)); //NON-NLS
                    }
                    statement.execute(String.format(addObjectIdIndexTemplate, instance_type_dbname, instance_type_dbname));
                }
            }
            if (!updateSchemaVersion(conn)) {
                throw new EamDbException("Error updating schema version");
            }

            conn.commit();
            logger.log(Level.INFO, "Central Repository upgraded to version " + CURRENT_DB_SCHEMA_VERSION);
        } catch (SQLException | EamDbException ex) {
            try {
                if (conn != null) {
                    conn.rollback();
                }
            } catch (SQLException ex2) {
                logger.log(Level.SEVERE, "Database rollback failed", ex2);
            }
            throw ex;
        } finally {
            EamDbUtil.closeResultSet(resultSet);
            EamDbUtil.closeStatement(preparedStatement);
            EamDbUtil.closeStatement(statement);
            EamDbUtil.closeConnection(conn);
        }
    }

}<|MERGE_RESOLUTION|>--- conflicted
+++ resolved
@@ -3250,8 +3250,6 @@
                     default:
                         throw new EamDbException("Currently selected database platform \"" + selectedPlatform.name() + "\" can not be upgraded.");
                 }
-<<<<<<< HEAD
-                String instance_type_dbname;
                 final String dataSourcesTableName = "data_sources";
                 final String dataSourceIdColumnName = "data_source_id";
                 if (!doesColumnExist(conn, dataSourcesTableName, dataSourceIdColumnName)) {
@@ -3259,18 +3257,6 @@
                 }
                 //WJS-TODO add index on datasource id column
 
-                //add object_id column to existing _instances table
-                final String objectIdColumnName = "object_id";
-                for (CorrelationAttributeInstance.Type type : CorrelationAttributeInstance.getDefaultCorrelationTypes()) {
-                    instance_type_dbname = EamDbUtil.correlationTypeToInstanceTableName(type);
-                    if (!doesColumnExist(conn, instance_type_dbname, objectIdColumnName)) {
-                        statement.execute(String.format(addIntegerColumnTemplate, instance_type_dbname, objectIdColumnName)); //NON-NLS
-                    }
-                    statement.execute(String.format(addObjectIdIndexTemplate, instance_type_dbname, instance_type_dbname));
-                }
-=======
-
->>>>>>> 8feb1314
                 //update central repository to be able to store new correlation attributes 
                 final String wirelessNetworsDbTableName = "wireless_networks";
                 final String wirelessNetworksTableInstanceName = wirelessNetworsDbTableName + "_instances";
@@ -3291,10 +3277,11 @@
                 statement.execute(String.format(addObjectIdIndexTemplate, wirelessNetworksTableInstanceName, wirelessNetworksTableInstanceName));
                 //add object_id column to _instances table which do not already have it
                 String instance_type_dbname;
+                final String objectIdColumnName = "object_id";
                 for (CorrelationAttributeInstance.Type type : CorrelationAttributeInstance.getDefaultCorrelationTypes()) {
                     instance_type_dbname = EamDbUtil.correlationTypeToInstanceTableName(type);
-                    if (!doesColumnExist(conn, instance_type_dbname, "object_id")) {
-                        statement.execute(String.format(addObjectIdColumnTemplate, instance_type_dbname)); //NON-NLS
+                    if (!doesColumnExist(conn, instance_type_dbname, objectIdColumnName)) {
+                        statement.execute(String.format(addIntegerColumnTemplate, instance_type_dbname, objectIdColumnName)); //NON-NLS
                     }
                     statement.execute(String.format(addObjectIdIndexTemplate, instance_type_dbname, instance_type_dbname));
                 }
