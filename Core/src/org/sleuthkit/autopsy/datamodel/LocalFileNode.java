--- conflicted
+++ resolved
@@ -1,7 +1,7 @@
 /*
  * Autopsy Forensic Browser
  * 
- * Copyright 2013 Basis Technology Corp.
+ * Copyright 2013-2014 Basis Technology Corp.
  * Contact: carrier <at> sleuthkit <dot> org
  * 
  * Licensed under the Apache License, Version 2.0 (the "License");
@@ -16,7 +16,6 @@
  * See the License for the specific language governing permissions and
  * limitations under the License.
  */
-
 package org.sleuthkit.autopsy.datamodel;
 
 import java.util.ArrayList;
@@ -65,17 +64,13 @@
             s.put(ss);
         }
 
-        Map<String, Object> map = new LinkedHashMap<String, Object>();
+        Map<String, Object> map = new LinkedHashMap<>();
         fillPropertyMap(map, content);
 
-<<<<<<< HEAD
         ss.put(new NodeProperty(NbBundle.getMessage(this.getClass(), "LocalFileNode.createSheet.name.name"),
-                                NbBundle.getMessage(this.getClass(), "LocalFileNode.createSheet.name.displayName"),
-                                NbBundle.getMessage(this.getClass(), "LocalFileNode.createSheet.name.desc"),
-                                getName()));
-=======
-        ss.put(new NodeProperty<>("Name", "Name", "no description", getName()));
->>>>>>> 4d13c780
+                NbBundle.getMessage(this.getClass(), "LocalFileNode.createSheet.name.displayName"),
+                NbBundle.getMessage(this.getClass(), "LocalFileNode.createSheet.name.desc"),
+                getName()));
 
         final String NO_DESCR = NbBundle.getMessage(this.getClass(), "LocalFileNode.createSheet.noDescr.text");
         for (Map.Entry<String, Object> entry : map.entrySet()) {
