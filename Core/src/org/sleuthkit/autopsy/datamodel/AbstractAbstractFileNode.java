--- conflicted
+++ resolved
@@ -162,17 +162,15 @@
         MD5HASH {
             @Override
             public String toString() {
-<<<<<<< HEAD
-                return "MD5 Hash";
+
+                 return NbBundle.getMessage(this.getClass(), "AbstractAbstractFileNode.md5HashColLbl");
             }    
         },
         ObjectID {
             @Override
             public String toString() {
                 return "Object ID";
-=======
-                return NbBundle.getMessage(this.getClass(), "AbstractAbstractFileNode.md5HashColLbl");
->>>>>>> 7cca1fdc
+
             }
         }, 
     }
