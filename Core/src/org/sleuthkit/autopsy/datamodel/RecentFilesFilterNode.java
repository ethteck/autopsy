/*
 * Autopsy Forensic Browser
 * 
 * Copyright 2011 Basis Technology Corp.
 * Contact: carrier <at> sleuthkit <dot> org
 * 
 * Licensed under the Apache License, Version 2.0 (the "License");
 * you may not use this file except in compliance with the License.
 * You may obtain a copy of the License at
 * 
 *     http://www.apache.org/licenses/LICENSE-2.0
 * 
 * Unless required by applicable law or agreed to in writing, software
 * distributed under the License is distributed on an "AS IS" BASIS,
 * WITHOUT WARRANTIES OR CONDITIONS OF ANY KIND, either express or implied.
 * See the License for the specific language governing permissions and
 * limitations under the License.
 */
package org.sleuthkit.autopsy.datamodel;

import java.util.Calendar;
import java.util.Locale;

import org.openide.util.NbBundle;
import org.sleuthkit.autopsy.coreutils.Logger;
import org.openide.nodes.AbstractNode;
import org.openide.nodes.Children;
import org.openide.nodes.Sheet;
import org.openide.util.lookup.Lookups;
import org.sleuthkit.autopsy.datamodel.RecentFiles.RecentFilesFilter;
import org.sleuthkit.datamodel.SleuthkitCase;

/**
 * Node for recent files filter
 */
public class RecentFilesFilterNode extends DisplayableItemNode {

    SleuthkitCase skCase;
    RecentFilesFilter filter;
    private final static Logger logger = Logger.getLogger(RecentFilesFilterNode.class.getName());

    RecentFilesFilterNode(SleuthkitCase skCase, RecentFilesFilter filter, Calendar lastDay) {
        super(Children.create(new RecentFilesFilterChildren(filter, skCase, lastDay), true), Lookups.singleton(filter.getDisplayName()));
        super.setName(filter.getName());
        //super.setDisplayName(filter.getDisplayName());
        this.skCase = skCase;
        this.filter = filter;
        Calendar prevDay = (Calendar) lastDay.clone();
        prevDay.add(Calendar.DATE, -filter.getDurationDays());
        String tooltip = prevDay.getDisplayName(Calendar.MONTH, Calendar.LONG, Locale.ENGLISH) + " "
                + prevDay.get(Calendar.DATE) + ", "
                + prevDay.get(Calendar.YEAR);
        this.setShortDescription(tooltip);
        this.setIconBaseWithExtension("org/sleuthkit/autopsy/images/recent_files.png");
        
        //get count of children without preloading all children nodes
        final long count = new RecentFilesFilterChildren(filter, skCase, lastDay).calculateItems();
        //final long count = getChildren().getNodesCount(true);
        super.setDisplayName(filter.getDisplayName() + " (" + count + ")");
    }

    @Override
    public <T> T accept(DisplayableItemNodeVisitor<T> v) {
        return v.visit(this);
    }

    @Override
    protected Sheet createSheet() {
        Sheet s = super.createSheet();
        Sheet.Set ss = s.get(Sheet.PROPERTIES);
        if (ss == null) {
            ss = Sheet.createPropertiesSet();
            s.put(ss);
        }

<<<<<<< HEAD
        ss.put(new NodeProperty(
                NbBundle.getMessage(this.getClass(), "RecentFilesFilterNode.createSheet.filterType.name"),
                NbBundle.getMessage(this.getClass(), "RecentFilesFilterNode.createSheet.filterType.displayName"),
                NbBundle.getMessage(this.getClass(), "RecentFilesFilterNode.createSheet.filterType.desc"),
=======
        ss.put(new NodeProperty<>("Filter Type",
                "Filter Type",
                "no description",
>>>>>>> 4d13c780
                filter.getDisplayName()));

        return s;
    }

    @Override
    public boolean isLeafTypeNode() {
        return true;
    }
}<|MERGE_RESOLUTION|>--- conflicted
+++ resolved
@@ -1,7 +1,7 @@
 /*
  * Autopsy Forensic Browser
  * 
- * Copyright 2011 Basis Technology Corp.
+ * Copyright 2011-2014 Basis Technology Corp.
  * Contact: carrier <at> sleuthkit <dot> org
  * 
  * Licensed under the Apache License, Version 2.0 (the "License");
@@ -20,10 +20,8 @@
 
 import java.util.Calendar;
 import java.util.Locale;
-
 import org.openide.util.NbBundle;
 import org.sleuthkit.autopsy.coreutils.Logger;
-import org.openide.nodes.AbstractNode;
 import org.openide.nodes.Children;
 import org.openide.nodes.Sheet;
 import org.openide.util.lookup.Lookups;
@@ -42,7 +40,6 @@
     RecentFilesFilterNode(SleuthkitCase skCase, RecentFilesFilter filter, Calendar lastDay) {
         super(Children.create(new RecentFilesFilterChildren(filter, skCase, lastDay), true), Lookups.singleton(filter.getDisplayName()));
         super.setName(filter.getName());
-        //super.setDisplayName(filter.getDisplayName());
         this.skCase = skCase;
         this.filter = filter;
         Calendar prevDay = (Calendar) lastDay.clone();
@@ -52,10 +49,9 @@
                 + prevDay.get(Calendar.YEAR);
         this.setShortDescription(tooltip);
         this.setIconBaseWithExtension("org/sleuthkit/autopsy/images/recent_files.png");
-        
+
         //get count of children without preloading all children nodes
         final long count = new RecentFilesFilterChildren(filter, skCase, lastDay).calculateItems();
-        //final long count = getChildren().getNodesCount(true);
         super.setDisplayName(filter.getDisplayName() + " (" + count + ")");
     }
 
@@ -73,16 +69,10 @@
             s.put(ss);
         }
 
-<<<<<<< HEAD
         ss.put(new NodeProperty(
                 NbBundle.getMessage(this.getClass(), "RecentFilesFilterNode.createSheet.filterType.name"),
                 NbBundle.getMessage(this.getClass(), "RecentFilesFilterNode.createSheet.filterType.displayName"),
                 NbBundle.getMessage(this.getClass(), "RecentFilesFilterNode.createSheet.filterType.desc"),
-=======
-        ss.put(new NodeProperty<>("Filter Type",
-                "Filter Type",
-                "no description",
->>>>>>> 4d13c780
                 filter.getDisplayName()));
 
         return s;
