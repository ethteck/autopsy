/*
 * Autopsy Forensic Browser
 *
 * Copyright 2013-2018 Basis Technology Corp.
 * Contact: carrier <at> sleuthkit <dot> org
 *
 * Licensed under the Apache License, Version 2.0 (the "License");
 * you may not use this file except in compliance with the License.
 * You may obtain a copy of the License at
 *
 *     http://www.apache.org/licenses/LICENSE-2.0
 *
 * Unless required by applicable law or agreed to in writing, software
 * distributed under the License is distributed on an "AS IS" BASIS,
 * WITHOUT WARRANTIES OR CONDITIONS OF ANY KIND, either express or implied.
 * See the License for the specific language governing permissions and
 * limitations under the License.
 */
package org.sleuthkit.autopsy.datamodel;

import java.text.MessageFormat;
import java.util.ArrayList;
import java.util.Arrays;
import java.util.List;
import java.util.logging.Level;
import javax.swing.Action;
import org.openide.nodes.Children;
import org.openide.nodes.Sheet;
import org.openide.util.NbBundle;
import org.openide.util.lookup.Lookups;
<<<<<<< HEAD
import org.sleuthkit.autopsy.actions.DeleteBlackboardArtifactTagAction;
import org.sleuthkit.autopsy.actions.ReplaceBlackboardArtifactTagAction;
=======
>>>>>>> c02f5033
import org.sleuthkit.autopsy.coreutils.Logger;
import org.sleuthkit.autopsy.coreutils.MessageNotifyUtil;
import org.sleuthkit.autopsy.timeline.actions.ViewArtifactInTimelineAction;
import org.sleuthkit.autopsy.timeline.actions.ViewFileInTimelineAction;
import org.sleuthkit.datamodel.AbstractFile;
import org.sleuthkit.datamodel.BlackboardArtifact;
import org.sleuthkit.datamodel.BlackboardArtifactTag;
import org.sleuthkit.datamodel.TskCoreException;
import static org.sleuthkit.autopsy.datamodel.Bundle.*;

/**
 * Instances of this class wrap BlackboardArtifactTag objects. In the Autopsy
 * presentation of the SleuthKit data model, they are leaf nodes of a sub-tree
 * organized as follows: there is a tags root node with tag name child nodes;
 * tag name nodes have tag type child nodes; tag type nodes are the parents of
 * either content or blackboard artifact tag nodes.
 */
public class BlackboardArtifactTagNode extends DisplayableItemNode {

    private static final Logger LOGGER = Logger.getLogger(BlackboardArtifactTagNode.class.getName());
    private static final String ICON_PATH = "org/sleuthkit/autopsy/images/green-tag-icon-16.png"; //NON-NLS
    private final BlackboardArtifactTag tag;

    public BlackboardArtifactTagNode(BlackboardArtifactTag tag) {
        super(Children.LEAF, Lookups.fixed(tag, tag.getArtifact(), tag.getContent()));
        super.setName(tag.getContent().getName());
        super.setDisplayName(tag.getContent().getName());
        this.setIconBaseWithExtension(ICON_PATH);
        this.tag = tag;
    }

    @Override
    protected Sheet createSheet() {
        Sheet propertySheet = super.createSheet();
        Sheet.Set properties = propertySheet.get(Sheet.PROPERTIES);
        if (properties == null) {
            properties = Sheet.createPropertiesSet();
            propertySheet.put(properties);
        }

        properties.put(new NodeProperty<>(
                NbBundle.getMessage(this.getClass(), "BlackboardArtifactTagNode.createSheet.srcFile.text"),
                NbBundle.getMessage(this.getClass(), "BlackboardArtifactTagNode.createSheet.srcFile.text"),
                "",
                tag.getContent().getName()));
        String contentPath;
        try {
            contentPath = tag.getContent().getUniquePath();
        } catch (TskCoreException ex) {
            Logger.getLogger(ContentTagNode.class.getName()).log(Level.SEVERE, "Failed to get path for content (id = " + tag.getContent().getId() + ")", ex); //NON-NLS
            contentPath = NbBundle.getMessage(this.getClass(), "BlackboardArtifactTagNode.createSheet.unavail.text");
        }
        properties.put(new NodeProperty<>(
                NbBundle.getMessage(this.getClass(), "BlackboardArtifactTagNode.createSheet.srcFilePath.text"),
                NbBundle.getMessage(this.getClass(), "BlackboardArtifactTagNode.createSheet.srcFilePath.text"),
                "",
                contentPath));
        properties.put(new NodeProperty<>(
                NbBundle.getMessage(this.getClass(), "BlackboardArtifactTagNode.createSheet.resultType.text"),
                NbBundle.getMessage(this.getClass(), "BlackboardArtifactTagNode.createSheet.resultType.text"),
                "",
                tag.getArtifact().getDisplayName()));
        properties.put(new NodeProperty<>(
                NbBundle.getMessage(this.getClass(), "BlackboardArtifactTagNode.createSheet.comment.text"),
                NbBundle.getMessage(this.getClass(), "BlackboardArtifactTagNode.createSheet.comment.text"),
                "",
                tag.getComment()));

        return propertySheet;
    }

    @NbBundle.Messages("BlackboardArtifactTagNode.viewSourceArtifact.text=View Source Result")
    @Override
    public Action[] getActions(boolean context) {
        List<Action> actions = new ArrayList<>();
        actions.addAll(Arrays.asList(super.getActions(context)));
        BlackboardArtifact artifact = getLookup().lookup(BlackboardArtifact.class);
        //if this artifact has a time stamp add the action to view it in the timeline
        try {
            if (ViewArtifactInTimelineAction.hasSupportedTimeStamp(artifact)) {
                actions.add(new ViewArtifactInTimelineAction(artifact));
            }
        } catch (TskCoreException ex) {
            LOGGER.log(Level.SEVERE, MessageFormat.format("Error getting arttribute(s) from blackboard artifact{0}.", artifact.getArtifactID()), ex); //NON-NLS
            MessageNotifyUtil.Notify.error(Bundle.BlackboardArtifactNode_getAction_errorTitle(), Bundle.BlackboardArtifactNode_getAction_resultErrorMessage());
        }

        // if the artifact links to another file, add an action to go to that file
        try {
            AbstractFile c = findLinked(artifact);
            if (c != null) {
                actions.add(ViewFileInTimelineAction.createViewFileAction(c));
            }
        } catch (TskCoreException ex) {
            LOGGER.log(Level.SEVERE, MessageFormat.format("Error getting linked file from blackboard artifact{0}.", artifact.getArtifactID()), ex); //NON-NLS
            MessageNotifyUtil.Notify.error(Bundle.BlackboardArtifactNode_getAction_errorTitle(), Bundle.BlackboardArtifactNode_getAction_linkedFileMessage());
        }
        //if this artifact has associated content, add the action to view the content in the timeline
        AbstractFile file = getLookup().lookup(AbstractFile.class);
        if (null != file) {
            actions.add(ViewFileInTimelineAction.createViewSourceFileAction(file));
        }
        actions.add(new ViewTaggedArtifactAction(BlackboardArtifactTagNode_viewSourceArtifact_text(), artifact));
<<<<<<< HEAD
        actions.addAll(DataModelActionsFactory.getActions(tag.getContent(), true));
        actions.add(DeleteBlackboardArtifactTagAction.getInstance());
        actions.add(ReplaceBlackboardArtifactTagAction.getInstance());
=======
        actions.addAll(DataModelActionsFactory.getActions(tag, true));
        
>>>>>>> c02f5033
        return actions.toArray(new Action[0]);
    }

    @Override
    public <T> T accept(DisplayableItemNodeVisitor<T> visitor) {
        return visitor.visit(this);
    }

    @Override
    public boolean isLeafTypeNode() {
        return true;
    }

    @Override
    public String getItemType() {
        return getClass().getName();
    }
}<|MERGE_RESOLUTION|>--- conflicted
+++ resolved
@@ -28,11 +28,6 @@
 import org.openide.nodes.Sheet;
 import org.openide.util.NbBundle;
 import org.openide.util.lookup.Lookups;
-<<<<<<< HEAD
-import org.sleuthkit.autopsy.actions.DeleteBlackboardArtifactTagAction;
-import org.sleuthkit.autopsy.actions.ReplaceBlackboardArtifactTagAction;
-=======
->>>>>>> c02f5033
 import org.sleuthkit.autopsy.coreutils.Logger;
 import org.sleuthkit.autopsy.coreutils.MessageNotifyUtil;
 import org.sleuthkit.autopsy.timeline.actions.ViewArtifactInTimelineAction;
@@ -136,14 +131,8 @@
             actions.add(ViewFileInTimelineAction.createViewSourceFileAction(file));
         }
         actions.add(new ViewTaggedArtifactAction(BlackboardArtifactTagNode_viewSourceArtifact_text(), artifact));
-<<<<<<< HEAD
-        actions.addAll(DataModelActionsFactory.getActions(tag.getContent(), true));
-        actions.add(DeleteBlackboardArtifactTagAction.getInstance());
-        actions.add(ReplaceBlackboardArtifactTagAction.getInstance());
-=======
         actions.addAll(DataModelActionsFactory.getActions(tag, true));
         
->>>>>>> c02f5033
         return actions.toArray(new Action[0]);
     }
 
