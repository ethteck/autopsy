--- conflicted
+++ resolved
@@ -1,7 +1,7 @@
 /*
  * Autopsy Forensic Browser
  *
- * Copyright 2011 Basis Technology Corp.
+ * Copyright 2011-2014 Basis Technology Corp.
  * Contact: carrier <at> sleuthkit <dot> org
  *
  * Licensed under the Apache License, Version 2.0 (the "License");
@@ -21,12 +21,9 @@
 import org.openide.nodes.AbstractNode;
 import org.openide.nodes.Children.Keys;
 import org.openide.nodes.Node;
-<<<<<<< HEAD
 import org.openide.util.NbBundle;
-=======
 import org.sleuthkit.autopsy.datamodel.KeywordHits.KeywordHitsRootNode;
 import org.sleuthkit.datamodel.Content;
->>>>>>> 4d13c780
 import org.sleuthkit.datamodel.DerivedFile;
 import org.sleuthkit.datamodel.Directory;
 import org.sleuthkit.datamodel.File;
@@ -110,14 +107,9 @@
         }
 
         @Override
-<<<<<<< HEAD
-        protected AbstractContentNode defaultVisit(SleuthkitVisitableItem di) {
+        protected AbstractContentNode<? extends Content> defaultVisit(SleuthkitVisitableItem di) {
             throw new UnsupportedOperationException(NbBundle.getMessage(this.getClass(),
-                                                                        "AbstractContentChildren.CreateTSKNodeVisitor.exception.noNodeMsg"));
-=======
-        protected AbstractContentNode<? extends Content> defaultVisit(SleuthkitVisitableItem di) {
-            throw new UnsupportedOperationException("No Node defined for the given SleuthkitItem");
->>>>>>> 4d13c780
+                    "AbstractContentChildren.CreateTSKNodeVisitor.exception.noNodeMsg"));
         }
     }
 
@@ -160,12 +152,12 @@
         public AbstractNode visit(HashsetHits hh) {
             return hh.new HashsetHitsRootNode();
         }
-        
+
         @Override
         public AbstractNode visit(InterestingHits ih) {
             return ih.new InterestingHitsRootNode();
         }
-         
+
         @Override
         public AbstractNode visit(EmailExtracted ee) {
             return ee.new EmailExtractedRootNode();
@@ -199,7 +191,7 @@
         protected AbstractNode defaultVisit(AutopsyVisitableItem di) {
             throw new UnsupportedOperationException(
                     NbBundle.getMessage(this.getClass(),
-                                        "AbstractContentChildren.createAutopsyNodeVisitor.exception.noNodeMsg"));
+                    "AbstractContentChildren.createAutopsyNodeVisitor.exception.noNodeMsg"));
         }
     }
 }