/*
 * Autopsy Forensic Browser
 * 
 * Copyright 2011-2016 Basis Technology Corp.
 * Contact: carrier <at> sleuthkit <dot> org
 * 
 * Licensed under the Apache License, Version 2.0 (the "License");
 * you may not use this file except in compliance with the License.
 * You may obtain a copy of the License at
 * 
 *     http://www.apache.org/licenses/LICENSE-2.0
 * 
 * Unless required by applicable law or agreed to in writing, software
 * distributed under the License is distributed on an "AS IS" BASIS,
 * WITHOUT WARRANTIES OR CONDITIONS OF ANY KIND, either express or implied.
 * See the License for the specific language governing permissions and
 * limitations under the License.
 */
package org.sleuthkit.autopsy.datamodel;

import java.beans.PropertyChangeEvent;
import java.beans.PropertyChangeListener;
import java.util.ArrayList;
import java.util.Collections;
import java.util.List;
import java.util.logging.Level;
import org.openide.nodes.Sheet;
import org.openide.util.NbBundle;
import org.openide.util.lookup.Lookups;
import org.sleuthkit.autopsy.casemodule.Case;
import org.sleuthkit.autopsy.coreutils.Logger;
import org.sleuthkit.autopsy.ingest.IngestManager;
import org.sleuthkit.datamodel.Content;
import org.sleuthkit.datamodel.TskCoreException;

/**
 * Nodes for the images
 */
public class DataSourcesNode extends DisplayableItemNode {

    public static final String NAME = NbBundle.getMessage(DataSourcesNode.class, "DataSourcesNode.name");

    // NOTE: The images passed in via argument will be ignored.
    @Deprecated
    public DataSourcesNode(List<Content> images) {
        super(new DataSourcesNodeChildren(), Lookups.singleton(NAME));
        init();
    }

    public DataSourcesNode() {
        super(new DataSourcesNodeChildren(), Lookups.singleton(NAME));
        init();
    }

    private void init() {
        setName(NAME);
        setDisplayName(NAME);
        this.setIconBaseWithExtension("org/sleuthkit/autopsy/images/image.png"); //NON-NLS
    }

    @Override
    public String getItemType() {
        return getClass().getName();
    }

    /*
     * Custom Keys implementation that listens for new data sources being added.
     */
    public static class DataSourcesNodeChildren extends AbstractContentChildren<Content> {

        private static final Logger LOGGER = Logger.getLogger(DataSourcesNodeChildren.class.getName());

        List<Content> currentKeys;

        public DataSourcesNodeChildren() {
            super();
            this.currentKeys = new ArrayList<>();
        }

        private final PropertyChangeListener pcl = new PropertyChangeListener() {
            @Override
            public void propertyChange(PropertyChangeEvent evt) {
                String eventType = evt.getPropertyName();
                if (eventType.equals(IngestManager.IngestModuleEvent.CONTENT_CHANGED.toString())
                            || eventType.equals(IngestManager.IngestJobEvent.COMPLETED.toString())
                            || eventType.equals(IngestManager.IngestJobEvent.CANCELLED.toString())
                            || eventType.equals(Case.Events.DATA_SOURCE_ADDED.toString())) {
                    reloadKeys();
                    refreshContentKeys();
                }
            }
        };

        @Override
        protected void addNotify() {
            Case.addPropertyChangeListener(pcl);
            IngestManager.getInstance().addIngestJobEventListener(pcl);
            IngestManager.getInstance().addIngestModuleEventListener(pcl);
            reloadKeys();
        }

        @Override
        protected void removeNotify() {
            Case.removePropertyChangeListener(pcl);
            IngestManager.getInstance().removeIngestJobEventListener(pcl);
            IngestManager.getInstance().removeIngestModuleEventListener(pcl);
            currentKeys.clear();
            setKeys(Collections.<Content>emptySet());
        }

        private void reloadKeys() {
            try {
                currentKeys = Case.getCurrentCase().getDataSources();
                setKeys(currentKeys);
            } catch (TskCoreException | IllegalStateException ex) {
<<<<<<< HEAD
                LOGGER.severe("Error getting data sources: " + ex.getMessage()); // NON-NLS
=======
                logger.log(Level.SEVERE, "Error getting data sources: {0}", ex.getMessage()); // NON-NLS
>>>>>>> 1e042cb0
                setKeys(Collections.<Content>emptySet());
            }
        }

        /**
         * Refresh all content keys This creates new nodes of keys have changed.
         */
        public void refreshContentKeys() {
            for (Content key : currentKeys) {
                refreshKey(key);
            }
        }
    }

    @Override
    public boolean isLeafTypeNode() {
        return false;
    }

    @Override
    public <T> T accept(DisplayableItemNodeVisitor<T> v) {
        return v.visit(this);
    }

    @Override
    protected Sheet createSheet() {
        Sheet s = super.createSheet();
        Sheet.Set ss = s.get(Sheet.PROPERTIES);
        if (ss == null) {
            ss = Sheet.createPropertiesSet();
            s.put(ss);
        }

        ss.put(new NodeProperty<>(NbBundle.getMessage(this.getClass(), "DataSourcesNode.createSheet.name.name"),
                NbBundle.getMessage(this.getClass(), "DataSourcesNode.createSheet.name.displayName"),
                NbBundle.getMessage(this.getClass(), "DataSourcesNode.createSheet.name.desc"),
                NAME));
        return s;
    }
}<|MERGE_RESOLUTION|>--- conflicted
+++ resolved
@@ -82,9 +82,9 @@
             public void propertyChange(PropertyChangeEvent evt) {
                 String eventType = evt.getPropertyName();
                 if (eventType.equals(IngestManager.IngestModuleEvent.CONTENT_CHANGED.toString())
-                            || eventType.equals(IngestManager.IngestJobEvent.COMPLETED.toString())
-                            || eventType.equals(IngestManager.IngestJobEvent.CANCELLED.toString())
-                            || eventType.equals(Case.Events.DATA_SOURCE_ADDED.toString())) {
+                        || eventType.equals(IngestManager.IngestJobEvent.COMPLETED.toString())
+                        || eventType.equals(IngestManager.IngestJobEvent.CANCELLED.toString())
+                        || eventType.equals(Case.Events.DATA_SOURCE_ADDED.toString())) {
                     reloadKeys();
                     refreshContentKeys();
                 }
@@ -113,11 +113,7 @@
                 currentKeys = Case.getCurrentCase().getDataSources();
                 setKeys(currentKeys);
             } catch (TskCoreException | IllegalStateException ex) {
-<<<<<<< HEAD
-                LOGGER.severe("Error getting data sources: " + ex.getMessage()); // NON-NLS
-=======
-                logger.log(Level.SEVERE, "Error getting data sources: {0}", ex.getMessage()); // NON-NLS
->>>>>>> 1e042cb0
+                LOGGER.log(Level.SEVERE, "Error getting data sources: {0}", ex.getMessage()); // NON-NLS
                 setKeys(Collections.<Content>emptySet());
             }
         }
