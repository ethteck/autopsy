--- conflicted
+++ resolved
@@ -27,11 +27,6 @@
     def analyze(self, dataSource, fileManager, context):
         raise NotImplementedError
 
-<<<<<<< HEAD
-
-
-=======
->>>>>>> 6e9f9b8f
 """
 A utility method to append list of attachments to msg body
 """
@@ -41,10 +36,4 @@
         body = body + "\n\n------------Attachments------------\n"
         body = body + "\n".join(attachmentsList)
 
-<<<<<<< HEAD
-    return body
-    
-    
-=======
-    return body
->>>>>>> 6e9f9b8f
+    return body