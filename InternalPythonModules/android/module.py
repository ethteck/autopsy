--- conflicted
+++ resolved
@@ -50,19 +50,16 @@
 import xender
 import zapya
 import shareit
-<<<<<<< HEAD
+import viber
+import skype
+import line
+import whatsapp
+import textnow
 import sbrowser
 import operabrowser
 import oruxmaps
 import installedapps
 
-=======
-import viber
-import skype
-import line
-import whatsapp
-import textnow
->>>>>>> fa736214
 
 class AndroidModuleFactory(IngestModuleFactoryAdapter):
 
@@ -109,14 +106,11 @@
                      googlemaplocation.GoogleMapLocationAnalyzer(), browserlocation.BrowserLocationAnalyzer(),
                      cachelocation.CacheLocationAnalyzer(), imo.IMOAnalyzer(),
                      xender.XenderAnalyzer(), zapya.ZapyaAnalyzer(), shareit.ShareItAnalyzer(),
-<<<<<<< HEAD
+                     line.LineAnalyzer(), whatsapp.WhatsAppAnalyzer(), 
+                     textnow.TextNowAnalyzer(), skype.SkypeAnalyzer(), viber.ViberAnalyzer(),
                      sbrowser.SBrowserAnalyzer(), operabrowser.OperaAnalyzer(),
                      oruxmaps.OruxMapsAnalyzer(),
                      installedapps.InstalledApplicationsAnalyzer()]
-=======
-                     line.LineAnalyzer(), whatsapp.WhatsAppAnalyzer(), 
-                     textnow.TextNowAnalyzer(), skype.SkypeAnalyzer(), viber.ViberAnalyzer()]
->>>>>>> fa736214
         self.log(Level.INFO, "running " + str(len(analyzers)) + " analyzers")
         progressBar.switchToDeterminate(len(analyzers))
 
